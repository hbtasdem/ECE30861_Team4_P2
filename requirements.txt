# Core dependencies for the model scoring tool
requests>=2.25.0
<<<<<<< HEAD
huggingface_hub>=0.18.1
=======
huggingface_hub
>>>>>>> ff7e1d9e

# FastAPI and web framework
fastapi>=0.95.0
uvicorn>=0.21.0
python-multipart>=0.0.6

# Database and ORM
sqlalchemy>=2.0.0

# Development and build dependencies
pyinstaller>=5.0.0
pre-commit
flake8
isort
mypy
types-requests

# Testing dependencies (optional)
pytest>=7.0.0
pytest-cov>=4.0.0
httpx>=0.23.0


# Standard library modules (built-in, listed for reference)
# math, time, re, os, sys, typing, logging, pathlib, enum, 
# functools, argparse, multiprocessing, datetime<|MERGE_RESOLUTION|>--- conflicted
+++ resolved
@@ -1,10 +1,5 @@
 # Core dependencies for the model scoring tool
 requests>=2.25.0
-<<<<<<< HEAD
-huggingface_hub>=0.18.1
-=======
-huggingface_hub
->>>>>>> ff7e1d9e
 
 # FastAPI and web framework
 fastapi>=0.95.0
