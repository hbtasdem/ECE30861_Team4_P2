[flake8]
max-line-length = 150
<<<<<<< HEAD
extend-ignore =
    E203, 
    W503,  
    F401,  
    E402
=======
count = true
show-source = true
statistics = true
>>>>>>> 03f54f6f
exclude =
    .git,
    __pycache__,
    build,
    dist,
    .venv,
    venv,
    migrations<|MERGE_RESOLUTION|>--- conflicted
+++ resolved
@@ -1,16 +1,8 @@
 [flake8]
 max-line-length = 150
-<<<<<<< HEAD
-extend-ignore =
-    E203, 
-    W503,  
-    F401,  
-    E402
-=======
 count = true
 show-source = true
 statistics = true
->>>>>>> 03f54f6f
 exclude =
     .git,
     __pycache__,
