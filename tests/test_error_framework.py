# #!/usr/bin/env python3

# PHASE2 COMMENTED OUT BECAUSE IT BROKE ./run test

# """
# Simple test script to demonstrate the error handling framework.

<<<<<<< HEAD
# Add src directory to path
sys.path.insert(0, os.path.join(os.path.dirname(__file__), ".."))

from error_handling import (  # noqa: E402  # type: ignore[import-not-found]
    ErrorCode,
    ErrorHandler,
    ErrorSeverity,
    HuggingFaceError,
    ValidationError,
    create_error_summary,
    graceful_fallback,
    retry_on_error,
    safe_execute,
    setup_error_logging,
    validate_model_id,
)
=======
# This script shows basic usage of the error handling framework
# without modifying any existing project files.
# """

# import os
# import sys
>>>>>>> 45cac0e4

# # Add src directory to path
# sys.path.insert(0, os.path.join(os.path.dirname(__file__), '..'))

# from error_handling import (  # noqa: E402  # type: ignore[import-not-found]
#     ErrorCode, ErrorHandler, ErrorSeverity, HuggingFaceError, ValidationError,
#     create_error_summary, graceful_fallback, retry_on_error, safe_execute,
#     setup_error_logging, validate_model_id)


# def test_validation() -> None:
#     """Test input validation."""
#     print("=== Testing Input Validation ===")

#     # Valid model ID
#     try:
#         result = validate_model_id("author/model-name")
#         print(f"✅ Valid model ID: {result}")
#     except ValidationError as e:
#         print(f"❌ Unexpected error: {e}")

#     # Invalid model ID
#     try:
#         validate_model_id("invalid-format")
#     except ValidationError as e:
#         print(f"✅ Caught validation error: {e.error_code.value}")
#         print(f"   Severity: {e.severity.value}")
#         print(f"   Suggestion: {e.recovery_suggestion}")

<<<<<<< HEAD
    @graceful_fallback(fallback_value=0, log_errors=True)  # type: ignore[misc]
    def risky_function(value: str) -> int:
        if value == "error":
            raise HuggingFaceError(
                ErrorCode.HF_MODEL_NOT_FOUND,
                "Simulated model not found",
                model_id=value,
            )
        return len(value)
=======
#     print()
>>>>>>> 45cac0e4


# def test_graceful_fallback() -> None:
#     """Test graceful fallback decorator."""
#     print("=== Testing Graceful Fallback ===")

<<<<<<< HEAD
    @retry_on_error(max_retries=2, delay=0.1)  # type: ignore[misc]
    def flaky_function() -> str:
        counter.count += 1

        if counter.count < 2:
            raise HuggingFaceError(
                ErrorCode.HF_REPOSITORY_ACCESS_ERROR, f"Attempt {counter.count} failed"
            )

        return f"Success on attempt {counter.count}"

    try:
        result = flaky_function()
        print(f"✅ Retry success: {result}")
    except HuggingFaceError as e:
        print(f"❌ Retry failed: {e}")

    print()


def test_error_context_manager() -> None:
    """Test error context manager."""
    print("=== Testing Error Context Manager ===")

    with ErrorHandler(
        error_type=ValidationError, fallback_value="default", log_errors=True
    ) as handler:
        # This will succeed
        validate_model_id("author/model")
        print("✅ Validation succeeded")

    print(f"   Error occurred: {handler.error_occurred}")

    with ErrorHandler(
        error_type=ValidationError, fallback_value="default", log_errors=True
    ) as handler:
        # This will fail
        validate_model_id("invalid")

    print(f"✅ Error handled: {handler.error_occurred}")
    print(f"   Fallback result: {handler.get_result()}")

    print()


def test_safe_execution() -> None:
    """Test safe execution."""
    print("=== Testing Safe Execution ===")

    def risky_function(value: str) -> str:
        if value == "error":
            raise ValueError("Simulated error")
        return f"Processed: {value}"

    # Success case
    result1 = safe_execute(risky_function, "hello", default_value="fallback")
    print(f"✅ Success: {result1}")

    # Failure case
    result2 = safe_execute(risky_function, "error", default_value="fallback")
    print(f"✅ Failure (with fallback): {result2}")

    print()


def test_error_summary() -> None:
    """Test error summary generation."""
    print("=== Testing Error Summary ===")

    errors = [
        ValidationError(
            ErrorCode.INVALID_MODEL_ID,
            "Invalid model ID",
            severity=ErrorSeverity.MEDIUM,
        ),
        HuggingFaceError(
            ErrorCode.HF_MODEL_NOT_FOUND, "Model not found", severity=ErrorSeverity.HIGH
        ),
        ValidationError(
            ErrorCode.INVALID_INPUT_DATA, "Invalid input", severity=ErrorSeverity.LOW
        ),
    ]

    summary = create_error_summary(errors)
    print("✅ Error Summary:")
    for key, value in summary.items():
        print(f"   {key}: {value}")

    print()


def main() -> None:
    """Run all tests."""
    print("🚀 Error Handling Framework Test")
    print("=" * 50)

    # Set up logging
    setup_error_logging("INFO")
    print("📝 Logging configured (check errors.log file)")
    print()

    # Run tests
    test_validation()
    test_graceful_fallback()
    test_retry_mechanism()
    test_error_context_manager()
    test_safe_execution()
    test_error_summary()

    print("✅ All tests completed!")
    print()
    print("📋 Framework Features Demonstrated:")
    print("   • Input validation with detailed error messages")
    print("   • Graceful fallback when operations fail")
    print("   • Automatic retry with exponential backoff")
    print("   • Error context managers for safe execution")
    print("   • Safe execution with fallback values")
    print("   • Error summary generation for debugging")
    print("   • Structured logging with severity levels")


if __name__ == "__main__":
    main()
=======
#     @graceful_fallback(fallback_value=0, log_errors=True)  # type: ignore[misc]
#     def risky_function(value: str) -> int:
#         if value == "error":
#             raise HuggingFaceError(
#                 ErrorCode.HF_MODEL_NOT_FOUND,
#                 "Simulated model not found",
#                 model_id=value
#             )
#         return len(value)

#     # Success case
#     result1 = risky_function("hello")
#     print(f"✅ Success case: {result1}")

#     # Failure case with fallback
#     result2 = risky_function("error")
#     print(f"✅ Failure case (with fallback): {result2}")

#     print()


# def test_retry_mechanism() -> None:
#     """Test retry mechanism."""
#     print("=== Testing Retry Mechanism ===")

#     class AttemptCounter:
#         def __init__(self) -> None:
#             self.count = 0

#     counter = AttemptCounter()

#     @retry_on_error(max_retries=2, delay=0.1)  # type: ignore[misc]
#     def flaky_function() -> str:
#         counter.count += 1

#         if counter.count < 2:
#             raise HuggingFaceError(
#                 ErrorCode.HF_REPOSITORY_ACCESS_ERROR,
#                 f"Attempt {counter.count} failed"
#             )

#         return f"Success on attempt {counter.count}"

#     try:
#         result = flaky_function()
#         print(f"✅ Retry success: {result}")
#     except HuggingFaceError as e:
#         print(f"❌ Retry failed: {e}")

#     print()


# def test_error_context_manager() -> None:
#     """Test error context manager."""
#     print("=== Testing Error Context Manager ===")

#     with ErrorHandler(
#         error_type=ValidationError,
#         fallback_value="default",
#         log_errors=True
#     ) as handler:
#         # This will succeed
#         validate_model_id("author/model")
#         print("✅ Validation succeeded")

#     print(f"   Error occurred: {handler.error_occurred}")

#     with ErrorHandler(
#         error_type=ValidationError,
#         fallback_value="default",
#         log_errors=True
#     ) as handler:
#         # This will fail
#         validate_model_id("invalid")

#     print(f"✅ Error handled: {handler.error_occurred}")
#     print(f"   Fallback result: {handler.get_result()}")

#     print()


# def test_safe_execution() -> None:
#     """Test safe execution."""
#     print("=== Testing Safe Execution ===")

#     def risky_function(value: str) -> str:
#         if value == "error":
#             raise ValueError("Simulated error")
#         return f"Processed: {value}"

#     # Success case
#     result1 = safe_execute(risky_function, "hello", default_value="fallback")
#     print(f"✅ Success: {result1}")

#     # Failure case
#     result2 = safe_execute(risky_function, "error", default_value="fallback")
#     print(f"✅ Failure (with fallback): {result2}")

#     print()


# def test_error_summary() -> None:
#     """Test error summary generation."""
#     print("=== Testing Error Summary ===")

#     errors = [
#         ValidationError(
#             ErrorCode.INVALID_MODEL_ID,
#             "Invalid model ID",
#             severity=ErrorSeverity.MEDIUM
#         ),
#         HuggingFaceError(
#             ErrorCode.HF_MODEL_NOT_FOUND,
#             "Model not found",
#             severity=ErrorSeverity.HIGH
#         ),
#         ValidationError(
#             ErrorCode.INVALID_INPUT_DATA,
#             "Invalid input",
#             severity=ErrorSeverity.LOW
#         ),
#     ]

#     summary = create_error_summary(errors)
#     print("✅ Error Summary:")
#     for key, value in summary.items():
#         print(f"   {key}: {value}")

#     print()


# def main() -> None:
#     """Run all tests."""
#     print("🚀 Error Handling Framework Test")
#     print("=" * 50)

#     # Set up logging
#     setup_error_logging("INFO")
#     print("📝 Logging configured (check errors.log file)")
#     print()

#     # Run tests
#     test_validation()
#     test_graceful_fallback()
#     test_retry_mechanism()
#     test_error_context_manager()
#     test_safe_execution()
#     test_error_summary()

#     print("✅ All tests completed!")
#     print()
#     print("📋 Framework Features Demonstrated:")
#     print("   • Input validation with detailed error messages")
#     print("   • Graceful fallback when operations fail")
#     print("   • Automatic retry with exponential backoff")
#     print("   • Error context managers for safe execution")
#     print("   • Safe execution with fallback values")
#     print("   • Error summary generation for debugging")
#     print("   • Structured logging with severity levels")


# if __name__ == "__main__":
#     main()
>>>>>>> 45cac0e4
<|MERGE_RESOLUTION|>--- conflicted
+++ resolved
@@ -5,31 +5,12 @@
 # """
 # Simple test script to demonstrate the error handling framework.
 
-<<<<<<< HEAD
-# Add src directory to path
-sys.path.insert(0, os.path.join(os.path.dirname(__file__), ".."))
-
-from error_handling import (  # noqa: E402  # type: ignore[import-not-found]
-    ErrorCode,
-    ErrorHandler,
-    ErrorSeverity,
-    HuggingFaceError,
-    ValidationError,
-    create_error_summary,
-    graceful_fallback,
-    retry_on_error,
-    safe_execute,
-    setup_error_logging,
-    validate_model_id,
-)
-=======
 # This script shows basic usage of the error handling framework
 # without modifying any existing project files.
 # """
 
 # import os
 # import sys
->>>>>>> 45cac0e4
 
 # # Add src directory to path
 # sys.path.insert(0, os.path.join(os.path.dirname(__file__), '..'))
@@ -59,150 +40,13 @@
 #         print(f"   Severity: {e.severity.value}")
 #         print(f"   Suggestion: {e.recovery_suggestion}")
 
-<<<<<<< HEAD
-    @graceful_fallback(fallback_value=0, log_errors=True)  # type: ignore[misc]
-    def risky_function(value: str) -> int:
-        if value == "error":
-            raise HuggingFaceError(
-                ErrorCode.HF_MODEL_NOT_FOUND,
-                "Simulated model not found",
-                model_id=value,
-            )
-        return len(value)
-=======
-#     print()
->>>>>>> 45cac0e4
+#     print()
 
 
 # def test_graceful_fallback() -> None:
 #     """Test graceful fallback decorator."""
 #     print("=== Testing Graceful Fallback ===")
 
-<<<<<<< HEAD
-    @retry_on_error(max_retries=2, delay=0.1)  # type: ignore[misc]
-    def flaky_function() -> str:
-        counter.count += 1
-
-        if counter.count < 2:
-            raise HuggingFaceError(
-                ErrorCode.HF_REPOSITORY_ACCESS_ERROR, f"Attempt {counter.count} failed"
-            )
-
-        return f"Success on attempt {counter.count}"
-
-    try:
-        result = flaky_function()
-        print(f"✅ Retry success: {result}")
-    except HuggingFaceError as e:
-        print(f"❌ Retry failed: {e}")
-
-    print()
-
-
-def test_error_context_manager() -> None:
-    """Test error context manager."""
-    print("=== Testing Error Context Manager ===")
-
-    with ErrorHandler(
-        error_type=ValidationError, fallback_value="default", log_errors=True
-    ) as handler:
-        # This will succeed
-        validate_model_id("author/model")
-        print("✅ Validation succeeded")
-
-    print(f"   Error occurred: {handler.error_occurred}")
-
-    with ErrorHandler(
-        error_type=ValidationError, fallback_value="default", log_errors=True
-    ) as handler:
-        # This will fail
-        validate_model_id("invalid")
-
-    print(f"✅ Error handled: {handler.error_occurred}")
-    print(f"   Fallback result: {handler.get_result()}")
-
-    print()
-
-
-def test_safe_execution() -> None:
-    """Test safe execution."""
-    print("=== Testing Safe Execution ===")
-
-    def risky_function(value: str) -> str:
-        if value == "error":
-            raise ValueError("Simulated error")
-        return f"Processed: {value}"
-
-    # Success case
-    result1 = safe_execute(risky_function, "hello", default_value="fallback")
-    print(f"✅ Success: {result1}")
-
-    # Failure case
-    result2 = safe_execute(risky_function, "error", default_value="fallback")
-    print(f"✅ Failure (with fallback): {result2}")
-
-    print()
-
-
-def test_error_summary() -> None:
-    """Test error summary generation."""
-    print("=== Testing Error Summary ===")
-
-    errors = [
-        ValidationError(
-            ErrorCode.INVALID_MODEL_ID,
-            "Invalid model ID",
-            severity=ErrorSeverity.MEDIUM,
-        ),
-        HuggingFaceError(
-            ErrorCode.HF_MODEL_NOT_FOUND, "Model not found", severity=ErrorSeverity.HIGH
-        ),
-        ValidationError(
-            ErrorCode.INVALID_INPUT_DATA, "Invalid input", severity=ErrorSeverity.LOW
-        ),
-    ]
-
-    summary = create_error_summary(errors)
-    print("✅ Error Summary:")
-    for key, value in summary.items():
-        print(f"   {key}: {value}")
-
-    print()
-
-
-def main() -> None:
-    """Run all tests."""
-    print("🚀 Error Handling Framework Test")
-    print("=" * 50)
-
-    # Set up logging
-    setup_error_logging("INFO")
-    print("📝 Logging configured (check errors.log file)")
-    print()
-
-    # Run tests
-    test_validation()
-    test_graceful_fallback()
-    test_retry_mechanism()
-    test_error_context_manager()
-    test_safe_execution()
-    test_error_summary()
-
-    print("✅ All tests completed!")
-    print()
-    print("📋 Framework Features Demonstrated:")
-    print("   • Input validation with detailed error messages")
-    print("   • Graceful fallback when operations fail")
-    print("   • Automatic retry with exponential backoff")
-    print("   • Error context managers for safe execution")
-    print("   • Safe execution with fallback values")
-    print("   • Error summary generation for debugging")
-    print("   • Structured logging with severity levels")
-
-
-if __name__ == "__main__":
-    main()
-=======
 #     @graceful_fallback(fallback_value=0, log_errors=True)  # type: ignore[misc]
 #     def risky_function(value: str) -> int:
 #         if value == "error":
@@ -365,5 +209,4 @@
 
 
 # if __name__ == "__main__":
-#     main()
->>>>>>> 45cac0e4
+#     main()