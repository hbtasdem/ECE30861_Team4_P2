<<<<<<< HEAD
"""
Test suite for size score functionality.

Tests cover:
- Memory size extraction from README text
- Hardware benchmark scoring logic
- Complete size_score function with various scenarios
- Error handling and edge cases
"""

import unittest
from unittest.mock import MagicMock, patch
import os
import sys

sys.path.insert(0, os.path.join(os.path.dirname(__file__), "..", "src"))

from size_score import (
    # MEMORY_BENCHMARKS,
    SIZE_THRESHOLDS,
    calculate_size_scores,
    extract_memory_sizes,
    find_smallest_model_size,
    score_against_benchmark,
    size_score,
)

# from typing import Any  # Not used in this test file


class TestMemoryExtraction(unittest.TestCase):
    """Test memory size extraction from README text."""

    def test_extract_gb_sizes(self) -> None:
        """Test extraction of sizes in GB."""
        readme = """
        This model requires 7.2 GB of VRAM.
        Model size: 14.4 GB
        Memory requirement: 8.5 GB RAM
        """
        sizes = extract_memory_sizes(readme)
        # Check that we found the sizes (order may vary due to deduplication)
        self.assertIn(7.2, sizes)
        self.assertIn(14.4, sizes)
        self.assertIn(8.5, sizes)

    def test_extract_mb_sizes(self) -> None:
        """Test extraction of sizes in MB (converted to GB)."""
        readme = """
        Model size: 2048 MB
        Memory requirement: 1024 MB RAM
        """
        sizes = extract_memory_sizes(readme)
        self.assertIn(2.0, sizes)  # 2048 MB = 2 GB
        self.assertIn(1.0, sizes)  # 1024 MB = 1 GB

    def test_extract_mixed_units(self) -> None:
        """Test extraction with mixed units."""
        readme = """
        Small model: 1.5 GB
        Large model: 2048 MB
        Huge model: 2.5 TB
        """
        sizes = extract_memory_sizes(readme)
        self.assertIn(1.5, sizes)
        self.assertIn(2.0, sizes)  # 2048 MB
        self.assertIn(2560.0, sizes)  # 2.5 TB

    def test_extract_case_insensitive(self) -> None:
        """Test case-insensitive extraction."""
        readme = """
        MODEL SIZE: 5.2 gb
        memory requirement: 3.1 GB
        """
        sizes = extract_memory_sizes(readme)
        self.assertIn(5.2, sizes)
        self.assertIn(3.1, sizes)

    def test_extract_no_sizes(self) -> None:
        """Test extraction when no sizes are found."""
        readme = "This is just regular text with no memory information."
        sizes = extract_memory_sizes(readme)
        self.assertEqual(len(sizes), 0)

    def test_extract_empty_text(self) -> None:
        """Test extraction with empty text."""
        sizes = extract_memory_sizes("")
        self.assertEqual(len(sizes), 0)

    def test_extract_unreasonable_sizes(self) -> None:
        """Test that unreasonable sizes are filtered out."""
        readme = """
        Model size: 0.05 GB  # Too small
        Model size: 50000 GB  # Too large
        Model size: 5.2 GB   # Reasonable
        """
        sizes = extract_memory_sizes(readme)
        self.assertEqual(sizes, [5.2])


class TestSmallestModelSize(unittest.TestCase):
    """Test finding the smallest model size."""

    def test_find_smallest(self) -> None:
        """Test finding smallest size from list."""
        sizes = [7.2, 14.4, 3.6, 8.1]
        smallest = find_smallest_model_size(sizes)
        self.assertEqual(smallest, 3.6)

    def test_find_smallest_single(self) -> None:
        """Test finding smallest from single size."""
        sizes = [5.2]
        smallest = find_smallest_model_size(sizes)
        self.assertEqual(smallest, 5.2)

    def test_find_smallest_empty(self) -> None:
        """Test finding smallest from empty list."""
        smallest = find_smallest_model_size([])
        self.assertIsNone(smallest)


class TestBenchmarkScoring(unittest.TestCase):
    """Test scoring against hardware benchmarks."""

    def test_score_comfortable_fit(self) -> None:
        """Test scoring when model fits comfortably (< 75%)."""
        # 5 GB model vs 16 GB benchmark = 31.25% → score 1.0
        score = score_against_benchmark(5.0, 16.0)
        self.assertEqual(score, 1.0)

    def test_score_barely_fits(self) -> None:
        """Test scoring when model barely fits (75-100%)."""
        # 12 GB model vs 16 GB benchmark = 75% → score 0.5
        score = score_against_benchmark(12.0, 16.0)
        self.assertEqual(score, 0.5)

        # 15.9 GB model vs 16 GB benchmark = 99.4% → score 0.5
        score = score_against_benchmark(15.9, 16.0)
        self.assertEqual(score, 0.5)

    def test_score_doesnt_fit(self) -> None:
        """Test scoring when model doesn't fit (> 100%)."""
        # 20 GB model vs 16 GB benchmark = 125% → score 0.0
        score = score_against_benchmark(20.0, 16.0)
        self.assertEqual(score, 0.0)

    def test_score_exact_capacity(self) -> None:
        """Test scoring when model uses exact capacity."""
        # 16 GB model vs 16 GB benchmark = 100% → score 0.0
        score = score_against_benchmark(16.0, 16.0)
        self.assertEqual(score, 0.0)


class TestSizeScoreCalculation(unittest.TestCase):
    """Test complete size score calculation."""

    def test_calculate_all_scores(self) -> None:
        """Test calculation of scores for all hardware benchmarks."""
        # 7.2 GB model
        scores = calculate_size_scores(7.2)

        self.assertIn("raspberry_pi", scores)
        self.assertIn("jetson_nano", scores)
        self.assertIn("desktop_gpu", scores)
        self.assertIn("high_end_gpu", scores)

        # 7.2 GB vs 1 GB → 0.0
        self.assertEqual(scores["raspberry_pi"], 0.0)
        # 7.2 GB vs 2 GB → 0.0
        self.assertEqual(scores["jetson_nano"], 0.0)
        # 7.2 GB vs 16 GB → 1.0 (45%)
        self.assertEqual(scores["desktop_gpu"], 1.0)
        # 7.2 GB vs 24 GB → 1.0 (30%)
        self.assertEqual(scores["high_end_gpu"], 1.0)

    def test_calculate_edge_case_sizes(self) -> None:
        """Test calculation with edge case sizes."""
        # Very small model (0.5 GB)
        scores = calculate_size_scores(0.5)
        self.assertEqual(scores["raspberry_pi"], 1.0)  # 50%
        self.assertEqual(scores["jetson_nano"], 1.0)  # 25%

        # Very large model (30 GB)
        scores = calculate_size_scores(30.0)
        self.assertEqual(scores["raspberry_pi"], 0.0)  # 3000%
        self.assertEqual(scores["jetson_nano"], 0.0)  # 1500%
        self.assertEqual(scores["desktop_gpu"], 0.0)  # 187.5%
        self.assertEqual(scores["high_end_gpu"], 0.0)  # 125%


class TestSizeScoreFunction(unittest.TestCase):
    """Test the main size_score function."""

    @patch("src.size_score.fetch_readme")
    def test_successful_calculation(self, mock_fetch_readme: MagicMock) -> None:
        """Test successful size score calculation."""
        mock_readme = """
        # Model Information
        This model requires 7.2 GB of VRAM for inference.
        Model size: 7.2 GB
        """
        mock_fetch_readme.return_value = mock_readme

        scores, latency = size_score("https://huggingface.co/test/model")

        self.assertIsInstance(scores, dict)
        self.assertIn("raspberry_pi", scores)
        self.assertIn("jetson_nano", scores)
        self.assertIn("desktop_gpu", scores)
        self.assertIn("high_end_gpu", scores)
        self.assertIsInstance(latency, float)
        self.assertGreater(latency, 0)

    @patch("src.size_score.fetch_readme")
    def test_no_readme_content(self, mock_fetch_readme: MagicMock) -> None:
        """Test handling when README cannot be fetched."""
        mock_fetch_readme.return_value = None

        scores, latency = size_score("https://huggingface.co/test/model")

        self.assertEqual(scores, {})
        self.assertIsInstance(latency, float)

    @patch("src.size_score.fetch_readme")
    def test_no_memory_info_in_readme(self, mock_fetch_readme: MagicMock) -> None:
        """Test handling when README has no memory information."""
        mock_readme = "This is just regular text with no memory information."
        mock_fetch_readme.return_value = mock_readme

        scores, latency = size_score("https://huggingface.co/test/model")

        self.assertEqual(scores, {})
        self.assertIsInstance(latency, float)

    @patch("src.size_score.fetch_readme")
    def test_multiple_model_sizes(self, mock_fetch_readme: MagicMock) -> None:
        """Test handling when multiple model sizes are found."""
        mock_readme = """
        # Model Variants
        Small model: 3.6 GB
        Medium model: 7.2 GB
        Large model: 14.4 GB
        """
        mock_fetch_readme.return_value = mock_readme

        scores, latency = size_score("https://huggingface.co/test/model")

        # Should use smallest size (3.6 GB)
        self.assertIsInstance(scores, dict)
        if scores:  # Only check if scores were calculated
            self.assertEqual(scores["raspberry_pi"], 0.0)  # 3.6 GB vs 1 GB
            self.assertEqual(scores["jetson_nano"], 0.0)  # 3.6 GB vs 2 GB
            # 3.6 GB vs 16 GB (22.5%)
            self.assertEqual(scores["desktop_gpu"], 1.0)
            # 3.6 GB vs 24 GB (15%)
            self.assertEqual(scores["high_end_gpu"], 1.0)

    def test_invalid_url(self) -> None:
        """Test handling of invalid URL."""
        scores, latency = size_score("invalid-url")

        self.assertEqual(scores, {})
        self.assertIsInstance(latency, float)


class TestIntegration(unittest.TestCase):
    """Integration tests for size score functionality."""

    def test_example_from_spec(self) -> None:
        """Test the example from the specification."""
        # Example: Model offers 7.2 GB and 14.4 GB versions
        # Smallest = 7.2 GB
        # Expected scores: [0, 0, 1, 1]

        scores = calculate_size_scores(7.2)

        self.assertEqual(scores["raspberry_pi"], 0.0)  # 7.2 GB ≥ 1 GB
        self.assertEqual(scores["jetson_nano"], 0.0)  # 7.2 GB ≥ 2 GB
        self.assertEqual(scores["desktop_gpu"], 1.0)  # 7.2 GB < 75% of 16 GB
        self.assertEqual(scores["high_end_gpu"], 1.0)  # 7.2 GB < 75% of 24 GB

    def test_benchmark_values(self) -> None:
        """Test that benchmark values are correct."""
        expected_benchmarks = {
            "raspberry_pi": 1.0,
            "jetson_nano": 2.0,
            "desktop_gpu": 16.0,
            "high_end_gpu": 24.0,
        }

        self.assertEqual(SIZE_THRESHOLDS, expected_benchmarks) #might be entirely wrong HILAL CHECK


if __name__ == "__main__":
    unittest.main()
=======
# """
# Test suite for size score functionality.

# Tests cover:
# - Memory size extraction from README text
# - Hardware benchmark scoring logic
# - Complete size_score function with various scenarios
# - Error handling and edge cases
# """

# import unittest
# from unittest.mock import MagicMock, patch

# from src.size_score import (MEMORY_BENCHMARKS, calculate_size_scores,
#                             extract_memory_sizes, find_smallest_model_size,
#                             score_against_benchmark, size_score)

# # from typing import Any  # Not used in this test file


# class TestMemoryExtraction(unittest.TestCase):
#     """Test memory size extraction from README text."""

#     def test_extract_gb_sizes(self) -> None:
#         """Test extraction of sizes in GB."""
#         readme = """
#         This model requires 7.2 GB of VRAM.
#         Model size: 14.4 GB
#         Memory requirement: 8.5 GB RAM
#         """
#         sizes = extract_memory_sizes(readme)
#         # Check that we found the sizes (order may vary due to deduplication)
#         self.assertIn(7.2, sizes)
#         self.assertIn(14.4, sizes)
#         self.assertIn(8.5, sizes)

#     def test_extract_mb_sizes(self) -> None:
#         """Test extraction of sizes in MB (converted to GB)."""
#         readme = """
#         Model size: 2048 MB
#         Memory requirement: 1024 MB RAM
#         """
#         sizes = extract_memory_sizes(readme)
#         self.assertIn(2.0, sizes)  # 2048 MB = 2 GB
#         self.assertIn(1.0, sizes)  # 1024 MB = 1 GB

#     def test_extract_mixed_units(self) -> None:
#         """Test extraction with mixed units."""
#         readme = """
#         Small model: 1.5 GB
#         Large model: 2048 MB
#         Huge model: 2.5 TB
#         """
#         sizes = extract_memory_sizes(readme)
#         self.assertIn(1.5, sizes)
#         self.assertIn(2.0, sizes)  # 2048 MB
#         self.assertIn(2560.0, sizes)  # 2.5 TB

#     def test_extract_case_insensitive(self) -> None:
#         """Test case-insensitive extraction."""
#         readme = """
#         MODEL SIZE: 5.2 gb
#         memory requirement: 3.1 GB
#         """
#         sizes = extract_memory_sizes(readme)
#         self.assertIn(5.2, sizes)
#         self.assertIn(3.1, sizes)

#     def test_extract_no_sizes(self) -> None:
#         """Test extraction when no sizes are found."""
#         readme = "This is just regular text with no memory information."
#         sizes = extract_memory_sizes(readme)
#         self.assertEqual(len(sizes), 0)

#     def test_extract_empty_text(self) -> None:
#         """Test extraction with empty text."""
#         sizes = extract_memory_sizes("")
#         self.assertEqual(len(sizes), 0)

#     def test_extract_unreasonable_sizes(self) -> None:
#         """Test that unreasonable sizes are filtered out."""
#         readme = """
#         Model size: 0.05 GB  # Too small
#         Model size: 50000 GB  # Too large
#         Model size: 5.2 GB   # Reasonable
#         """
#         sizes = extract_memory_sizes(readme)
#         self.assertEqual(sizes, [5.2])


# class TestSmallestModelSize(unittest.TestCase):
#     """Test finding the smallest model size."""

#     def test_find_smallest(self) -> None:
#         """Test finding smallest size from list."""
#         sizes = [7.2, 14.4, 3.6, 8.1]
#         smallest = find_smallest_model_size(sizes)
#         self.assertEqual(smallest, 3.6)

#     def test_find_smallest_single(self) -> None:
#         """Test finding smallest from single size."""
#         sizes = [5.2]
#         smallest = find_smallest_model_size(sizes)
#         self.assertEqual(smallest, 5.2)

#     def test_find_smallest_empty(self) -> None:
#         """Test finding smallest from empty list."""
#         smallest = find_smallest_model_size([])
#         self.assertIsNone(smallest)


# class TestBenchmarkScoring(unittest.TestCase):
#     """Test scoring against hardware benchmarks."""

#     def test_score_comfortable_fit(self) -> None:
#         """Test scoring when model fits comfortably (< 75%)."""
#         # 5 GB model vs 16 GB benchmark = 31.25% → score 1.0
#         score = score_against_benchmark(5.0, 16.0)
#         self.assertEqual(score, 1.0)

#     def test_score_barely_fits(self) -> None:
#         """Test scoring when model barely fits (75-100%)."""
#         # 12 GB model vs 16 GB benchmark = 75% → score 0.5
#         score = score_against_benchmark(12.0, 16.0)
#         self.assertEqual(score, 0.5)

#         # 15.9 GB model vs 16 GB benchmark = 99.4% → score 0.5
#         score = score_against_benchmark(15.9, 16.0)
#         self.assertEqual(score, 0.5)

#     def test_score_doesnt_fit(self) -> None:
#         """Test scoring when model doesn't fit (> 100%)."""
#         # 20 GB model vs 16 GB benchmark = 125% → score 0.0
#         score = score_against_benchmark(20.0, 16.0)
#         self.assertEqual(score, 0.0)

#     def test_score_exact_capacity(self) -> None:
#         """Test scoring when model uses exact capacity."""
#         # 16 GB model vs 16 GB benchmark = 100% → score 0.0
#         score = score_against_benchmark(16.0, 16.0)
#         self.assertEqual(score, 0.0)


# class TestSizeScoreCalculation(unittest.TestCase):
#     """Test complete size score calculation."""

#     def test_calculate_all_scores(self) -> None:
#         """Test calculation of scores for all hardware benchmarks."""
#         # 7.2 GB model
#         scores = calculate_size_scores(7.2)

#         self.assertIn('raspberry_pi', scores)
#         self.assertIn('jetson_nano', scores)
#         self.assertIn('desktop_gpu', scores)
#         self.assertIn('high_end_gpu', scores)

#         # 7.2 GB vs 1 GB → 0.0
#         self.assertEqual(scores['raspberry_pi'], 0.0)
#         # 7.2 GB vs 2 GB → 0.0
#         self.assertEqual(scores['jetson_nano'], 0.0)
#         # 7.2 GB vs 16 GB → 1.0 (45%)
#         self.assertEqual(scores['desktop_gpu'], 1.0)
#         # 7.2 GB vs 24 GB → 1.0 (30%)
#         self.assertEqual(scores['high_end_gpu'], 1.0)

#     def test_calculate_edge_case_sizes(self) -> None:
#         """Test calculation with edge case sizes."""
#         # Very small model (0.5 GB)
#         scores = calculate_size_scores(0.5)
#         self.assertEqual(scores['raspberry_pi'], 1.0)  # 50%
#         self.assertEqual(scores['jetson_nano'], 1.0)  # 25%

#         # Very large model (30 GB)
#         scores = calculate_size_scores(30.0)
#         self.assertEqual(scores['raspberry_pi'], 0.0)  # 3000%
#         self.assertEqual(scores['jetson_nano'], 0.0)  # 1500%
#         self.assertEqual(scores['desktop_gpu'], 0.0)  # 187.5%
#         self.assertEqual(scores['high_end_gpu'], 0.0)  # 125%


# class TestSizeScoreFunction(unittest.TestCase):
#     """Test the main size_score function."""

#     @patch('src.size_score.fetch_readme')
#     def test_successful_calculation(
#             self, mock_fetch_readme: MagicMock) -> None:
#         """Test successful size score calculation."""
#         mock_readme = """
#         # Model Information
#         This model requires 7.2 GB of VRAM for inference.
#         Model size: 7.2 GB
#         """
#         mock_fetch_readme.return_value = mock_readme

#         scores, latency = size_score("https://huggingface.co/test/model")

#         self.assertIsInstance(scores, dict)
#         self.assertIn('raspberry_pi', scores)
#         self.assertIn('jetson_nano', scores)
#         self.assertIn('desktop_gpu', scores)
#         self.assertIn('high_end_gpu', scores)
#         self.assertIsInstance(latency, float)
#         self.assertGreater(latency, 0)

#     @patch('src.size_score.fetch_readme')
#     def test_no_readme_content(self, mock_fetch_readme: MagicMock) -> None:
#         """Test handling when README cannot be fetched."""
#         mock_fetch_readme.return_value = None

#         scores, latency = size_score("https://huggingface.co/test/model")

#         self.assertEqual(scores, {})
#         self.assertIsInstance(latency, float)

#     @patch('src.size_score.fetch_readme')
#     def test_no_memory_info_in_readme(
#             self, mock_fetch_readme: MagicMock) -> None:
#         """Test handling when README has no memory information."""
#         mock_readme = "This is just regular text with no memory information."
#         mock_fetch_readme.return_value = mock_readme

#         scores, latency = size_score("https://huggingface.co/test/model")

#         self.assertEqual(scores, {})
#         self.assertIsInstance(latency, float)

#     @patch('src.size_score.fetch_readme')
#     def test_multiple_model_sizes(self, mock_fetch_readme: MagicMock) -> None:
#         """Test handling when multiple model sizes are found."""
#         mock_readme = """
#         # Model Variants
#         Small model: 3.6 GB
#         Medium model: 7.2 GB
#         Large model: 14.4 GB
#         """
#         mock_fetch_readme.return_value = mock_readme

#         scores, latency = size_score("https://huggingface.co/test/model")

#         # Should use smallest size (3.6 GB)
#         self.assertIsInstance(scores, dict)
#         if scores:  # Only check if scores were calculated
#             self.assertEqual(scores['raspberry_pi'], 0.0)  # 3.6 GB vs 1 GB
#             self.assertEqual(scores['jetson_nano'], 0.0)   # 3.6 GB vs 2 GB
#             # 3.6 GB vs 16 GB (22.5%)
#             self.assertEqual(scores['desktop_gpu'], 1.0)
#             # 3.6 GB vs 24 GB (15%)
#             self.assertEqual(scores['high_end_gpu'], 1.0)

#     def test_invalid_url(self) -> None:
#         """Test handling of invalid URL."""
#         scores, latency = size_score("invalid-url")

#         self.assertEqual(scores, {})
#         self.assertIsInstance(latency, float)


# class TestIntegration(unittest.TestCase):
#     """Integration tests for size score functionality."""

#     def test_example_from_spec(self) -> None:
#         """Test the example from the specification."""
#         # Example: Model offers 7.2 GB and 14.4 GB versions
#         # Smallest = 7.2 GB
#         # Expected scores: [0, 0, 1, 1]

#         scores = calculate_size_scores(7.2)

#         self.assertEqual(scores['raspberry_pi'], 0.0)  # 7.2 GB ≥ 1 GB
#         self.assertEqual(scores['jetson_nano'], 0.0)   # 7.2 GB ≥ 2 GB
#         self.assertEqual(scores['desktop_gpu'], 1.0)   # 7.2 GB < 75% of 16 GB
#         self.assertEqual(scores['high_end_gpu'], 1.0)  # 7.2 GB < 75% of 24 GB

#     def test_benchmark_values(self) -> None:
#         """Test that benchmark values are correct."""
#         expected_benchmarks = {
#             'raspberry_pi': 1.0,
#             'jetson_nano': 2.0,
#             'desktop_gpu': 16.0,
#             'high_end_gpu': 24.0
#         }

#         self.assertEqual(MEMORY_BENCHMARKS, expected_benchmarks)


# if __name__ == '__main__':
#     unittest.main()
>>>>>>> ff7e1d9e
<|MERGE_RESOLUTION|>--- conflicted
+++ resolved
@@ -1,300 +1,3 @@
-<<<<<<< HEAD
-"""
-Test suite for size score functionality.
-
-Tests cover:
-- Memory size extraction from README text
-- Hardware benchmark scoring logic
-- Complete size_score function with various scenarios
-- Error handling and edge cases
-"""
-
-import unittest
-from unittest.mock import MagicMock, patch
-import os
-import sys
-
-sys.path.insert(0, os.path.join(os.path.dirname(__file__), "..", "src"))
-
-from size_score import (
-    # MEMORY_BENCHMARKS,
-    SIZE_THRESHOLDS,
-    calculate_size_scores,
-    extract_memory_sizes,
-    find_smallest_model_size,
-    score_against_benchmark,
-    size_score,
-)
-
-# from typing import Any  # Not used in this test file
-
-
-class TestMemoryExtraction(unittest.TestCase):
-    """Test memory size extraction from README text."""
-
-    def test_extract_gb_sizes(self) -> None:
-        """Test extraction of sizes in GB."""
-        readme = """
-        This model requires 7.2 GB of VRAM.
-        Model size: 14.4 GB
-        Memory requirement: 8.5 GB RAM
-        """
-        sizes = extract_memory_sizes(readme)
-        # Check that we found the sizes (order may vary due to deduplication)
-        self.assertIn(7.2, sizes)
-        self.assertIn(14.4, sizes)
-        self.assertIn(8.5, sizes)
-
-    def test_extract_mb_sizes(self) -> None:
-        """Test extraction of sizes in MB (converted to GB)."""
-        readme = """
-        Model size: 2048 MB
-        Memory requirement: 1024 MB RAM
-        """
-        sizes = extract_memory_sizes(readme)
-        self.assertIn(2.0, sizes)  # 2048 MB = 2 GB
-        self.assertIn(1.0, sizes)  # 1024 MB = 1 GB
-
-    def test_extract_mixed_units(self) -> None:
-        """Test extraction with mixed units."""
-        readme = """
-        Small model: 1.5 GB
-        Large model: 2048 MB
-        Huge model: 2.5 TB
-        """
-        sizes = extract_memory_sizes(readme)
-        self.assertIn(1.5, sizes)
-        self.assertIn(2.0, sizes)  # 2048 MB
-        self.assertIn(2560.0, sizes)  # 2.5 TB
-
-    def test_extract_case_insensitive(self) -> None:
-        """Test case-insensitive extraction."""
-        readme = """
-        MODEL SIZE: 5.2 gb
-        memory requirement: 3.1 GB
-        """
-        sizes = extract_memory_sizes(readme)
-        self.assertIn(5.2, sizes)
-        self.assertIn(3.1, sizes)
-
-    def test_extract_no_sizes(self) -> None:
-        """Test extraction when no sizes are found."""
-        readme = "This is just regular text with no memory information."
-        sizes = extract_memory_sizes(readme)
-        self.assertEqual(len(sizes), 0)
-
-    def test_extract_empty_text(self) -> None:
-        """Test extraction with empty text."""
-        sizes = extract_memory_sizes("")
-        self.assertEqual(len(sizes), 0)
-
-    def test_extract_unreasonable_sizes(self) -> None:
-        """Test that unreasonable sizes are filtered out."""
-        readme = """
-        Model size: 0.05 GB  # Too small
-        Model size: 50000 GB  # Too large
-        Model size: 5.2 GB   # Reasonable
-        """
-        sizes = extract_memory_sizes(readme)
-        self.assertEqual(sizes, [5.2])
-
-
-class TestSmallestModelSize(unittest.TestCase):
-    """Test finding the smallest model size."""
-
-    def test_find_smallest(self) -> None:
-        """Test finding smallest size from list."""
-        sizes = [7.2, 14.4, 3.6, 8.1]
-        smallest = find_smallest_model_size(sizes)
-        self.assertEqual(smallest, 3.6)
-
-    def test_find_smallest_single(self) -> None:
-        """Test finding smallest from single size."""
-        sizes = [5.2]
-        smallest = find_smallest_model_size(sizes)
-        self.assertEqual(smallest, 5.2)
-
-    def test_find_smallest_empty(self) -> None:
-        """Test finding smallest from empty list."""
-        smallest = find_smallest_model_size([])
-        self.assertIsNone(smallest)
-
-
-class TestBenchmarkScoring(unittest.TestCase):
-    """Test scoring against hardware benchmarks."""
-
-    def test_score_comfortable_fit(self) -> None:
-        """Test scoring when model fits comfortably (< 75%)."""
-        # 5 GB model vs 16 GB benchmark = 31.25% → score 1.0
-        score = score_against_benchmark(5.0, 16.0)
-        self.assertEqual(score, 1.0)
-
-    def test_score_barely_fits(self) -> None:
-        """Test scoring when model barely fits (75-100%)."""
-        # 12 GB model vs 16 GB benchmark = 75% → score 0.5
-        score = score_against_benchmark(12.0, 16.0)
-        self.assertEqual(score, 0.5)
-
-        # 15.9 GB model vs 16 GB benchmark = 99.4% → score 0.5
-        score = score_against_benchmark(15.9, 16.0)
-        self.assertEqual(score, 0.5)
-
-    def test_score_doesnt_fit(self) -> None:
-        """Test scoring when model doesn't fit (> 100%)."""
-        # 20 GB model vs 16 GB benchmark = 125% → score 0.0
-        score = score_against_benchmark(20.0, 16.0)
-        self.assertEqual(score, 0.0)
-
-    def test_score_exact_capacity(self) -> None:
-        """Test scoring when model uses exact capacity."""
-        # 16 GB model vs 16 GB benchmark = 100% → score 0.0
-        score = score_against_benchmark(16.0, 16.0)
-        self.assertEqual(score, 0.0)
-
-
-class TestSizeScoreCalculation(unittest.TestCase):
-    """Test complete size score calculation."""
-
-    def test_calculate_all_scores(self) -> None:
-        """Test calculation of scores for all hardware benchmarks."""
-        # 7.2 GB model
-        scores = calculate_size_scores(7.2)
-
-        self.assertIn("raspberry_pi", scores)
-        self.assertIn("jetson_nano", scores)
-        self.assertIn("desktop_gpu", scores)
-        self.assertIn("high_end_gpu", scores)
-
-        # 7.2 GB vs 1 GB → 0.0
-        self.assertEqual(scores["raspberry_pi"], 0.0)
-        # 7.2 GB vs 2 GB → 0.0
-        self.assertEqual(scores["jetson_nano"], 0.0)
-        # 7.2 GB vs 16 GB → 1.0 (45%)
-        self.assertEqual(scores["desktop_gpu"], 1.0)
-        # 7.2 GB vs 24 GB → 1.0 (30%)
-        self.assertEqual(scores["high_end_gpu"], 1.0)
-
-    def test_calculate_edge_case_sizes(self) -> None:
-        """Test calculation with edge case sizes."""
-        # Very small model (0.5 GB)
-        scores = calculate_size_scores(0.5)
-        self.assertEqual(scores["raspberry_pi"], 1.0)  # 50%
-        self.assertEqual(scores["jetson_nano"], 1.0)  # 25%
-
-        # Very large model (30 GB)
-        scores = calculate_size_scores(30.0)
-        self.assertEqual(scores["raspberry_pi"], 0.0)  # 3000%
-        self.assertEqual(scores["jetson_nano"], 0.0)  # 1500%
-        self.assertEqual(scores["desktop_gpu"], 0.0)  # 187.5%
-        self.assertEqual(scores["high_end_gpu"], 0.0)  # 125%
-
-
-class TestSizeScoreFunction(unittest.TestCase):
-    """Test the main size_score function."""
-
-    @patch("src.size_score.fetch_readme")
-    def test_successful_calculation(self, mock_fetch_readme: MagicMock) -> None:
-        """Test successful size score calculation."""
-        mock_readme = """
-        # Model Information
-        This model requires 7.2 GB of VRAM for inference.
-        Model size: 7.2 GB
-        """
-        mock_fetch_readme.return_value = mock_readme
-
-        scores, latency = size_score("https://huggingface.co/test/model")
-
-        self.assertIsInstance(scores, dict)
-        self.assertIn("raspberry_pi", scores)
-        self.assertIn("jetson_nano", scores)
-        self.assertIn("desktop_gpu", scores)
-        self.assertIn("high_end_gpu", scores)
-        self.assertIsInstance(latency, float)
-        self.assertGreater(latency, 0)
-
-    @patch("src.size_score.fetch_readme")
-    def test_no_readme_content(self, mock_fetch_readme: MagicMock) -> None:
-        """Test handling when README cannot be fetched."""
-        mock_fetch_readme.return_value = None
-
-        scores, latency = size_score("https://huggingface.co/test/model")
-
-        self.assertEqual(scores, {})
-        self.assertIsInstance(latency, float)
-
-    @patch("src.size_score.fetch_readme")
-    def test_no_memory_info_in_readme(self, mock_fetch_readme: MagicMock) -> None:
-        """Test handling when README has no memory information."""
-        mock_readme = "This is just regular text with no memory information."
-        mock_fetch_readme.return_value = mock_readme
-
-        scores, latency = size_score("https://huggingface.co/test/model")
-
-        self.assertEqual(scores, {})
-        self.assertIsInstance(latency, float)
-
-    @patch("src.size_score.fetch_readme")
-    def test_multiple_model_sizes(self, mock_fetch_readme: MagicMock) -> None:
-        """Test handling when multiple model sizes are found."""
-        mock_readme = """
-        # Model Variants
-        Small model: 3.6 GB
-        Medium model: 7.2 GB
-        Large model: 14.4 GB
-        """
-        mock_fetch_readme.return_value = mock_readme
-
-        scores, latency = size_score("https://huggingface.co/test/model")
-
-        # Should use smallest size (3.6 GB)
-        self.assertIsInstance(scores, dict)
-        if scores:  # Only check if scores were calculated
-            self.assertEqual(scores["raspberry_pi"], 0.0)  # 3.6 GB vs 1 GB
-            self.assertEqual(scores["jetson_nano"], 0.0)  # 3.6 GB vs 2 GB
-            # 3.6 GB vs 16 GB (22.5%)
-            self.assertEqual(scores["desktop_gpu"], 1.0)
-            # 3.6 GB vs 24 GB (15%)
-            self.assertEqual(scores["high_end_gpu"], 1.0)
-
-    def test_invalid_url(self) -> None:
-        """Test handling of invalid URL."""
-        scores, latency = size_score("invalid-url")
-
-        self.assertEqual(scores, {})
-        self.assertIsInstance(latency, float)
-
-
-class TestIntegration(unittest.TestCase):
-    """Integration tests for size score functionality."""
-
-    def test_example_from_spec(self) -> None:
-        """Test the example from the specification."""
-        # Example: Model offers 7.2 GB and 14.4 GB versions
-        # Smallest = 7.2 GB
-        # Expected scores: [0, 0, 1, 1]
-
-        scores = calculate_size_scores(7.2)
-
-        self.assertEqual(scores["raspberry_pi"], 0.0)  # 7.2 GB ≥ 1 GB
-        self.assertEqual(scores["jetson_nano"], 0.0)  # 7.2 GB ≥ 2 GB
-        self.assertEqual(scores["desktop_gpu"], 1.0)  # 7.2 GB < 75% of 16 GB
-        self.assertEqual(scores["high_end_gpu"], 1.0)  # 7.2 GB < 75% of 24 GB
-
-    def test_benchmark_values(self) -> None:
-        """Test that benchmark values are correct."""
-        expected_benchmarks = {
-            "raspberry_pi": 1.0,
-            "jetson_nano": 2.0,
-            "desktop_gpu": 16.0,
-            "high_end_gpu": 24.0,
-        }
-
-        self.assertEqual(SIZE_THRESHOLDS, expected_benchmarks) #might be entirely wrong HILAL CHECK
-
-
-if __name__ == "__main__":
-    unittest.main()
-=======
 # """
 # Test suite for size score functionality.
 
@@ -581,5 +284,4 @@
 
 
 # if __name__ == '__main__':
-#     unittest.main()
->>>>>>> ff7e1d9e
+#     unittest.main()