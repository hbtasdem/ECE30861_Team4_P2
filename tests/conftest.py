"""Pytest configuration - imports fixtures from test_setup module."""

import pytest

# Import all fixtures from test_setup module so pytest can discover them
from tests.test_setup import client, db, test_db, test_token  # noqa: F401


<<<<<<< HEAD
# Add src to path
sys.path.insert(0, str(Path(__file__).parent.parent))

import pytest  # noqa: E402
from sqlalchemy import create_engine  # noqa: E402
from sqlalchemy.orm import Session, sessionmaker  # noqa: E402

sys.path.insert(0, os.path.join(os.path.dirname(__file__), "..", "src"))
from artifact_definitions import Base, User  # noqa: E402


@pytest.fixture(scope="function")
def test_db() -> Generator[Session, None, None]:
    """Create a temporary file-based SQLite database for each test."""
    # Create temporary database file
    temp_db = tempfile.NamedTemporaryFile(delete=False, suffix=".db")
    temp_db_path = temp_db.name
    temp_db.close()

    # Create file-based engine (more compatible with ThreadPoolExecutor used by TestClient)
    engine = create_engine(
        f"sqlite:///{temp_db_path}",
        connect_args={"check_same_thread": False}
    )

    # Create all tables
    Base.metadata.create_all(engine)

    # Create session
    TestingSessionLocal = sessionmaker(autocommit=False, autoflush=False, bind=engine)
    db = TestingSessionLocal()

    # Create test user
    test_user = User(id=1, username="testuser", email="test@example.com", is_admin=False)
    db.add(test_user)
    db.commit()

    yield db
    db.close()

    # Cleanup temporary database file
    try:
        os.remove(temp_db_path)
    except Exception:
        pass


@pytest.fixture(scope="function")
def client(test_db: Session) -> Generator[TestClient, None, None]:
    """Create a FastAPI TestClient with dependency overrides."""
    from fastapi.testclient import TestClient

    from crud.app import app
    from crud.upload.auth import get_current_user
    from ECE30861_Team4_P2.src.artifact_definitions import User
    from src.database import get_db

    test_user = User(id=1, username="testuser", email="test@example.com", is_admin=False)

    def override_get_db() -> Generator[Session, None, None]:
        yield test_db

    def override_get_current_user() -> User:
        return test_user

    # Apply overrides
    app.dependency_overrides[get_db] = override_get_db
    app.dependency_overrides[get_current_user] = override_get_current_user

    # Create client
    client = TestClient(app)

    yield client

    # Cleanup
    app.dependency_overrides.clear()
=======
@pytest.fixture
def auth_token(test_token: str) -> str:
    """Alias for test_token to use in tests."""
    return test_token
>>>>>>> 25d18ce8
<|MERGE_RESOLUTION|>--- conflicted
+++ resolved
@@ -6,86 +6,7 @@
 from tests.test_setup import client, db, test_db, test_token  # noqa: F401
 
 
-<<<<<<< HEAD
-# Add src to path
-sys.path.insert(0, str(Path(__file__).parent.parent))
-
-import pytest  # noqa: E402
-from sqlalchemy import create_engine  # noqa: E402
-from sqlalchemy.orm import Session, sessionmaker  # noqa: E402
-
-sys.path.insert(0, os.path.join(os.path.dirname(__file__), "..", "src"))
-from artifact_definitions import Base, User  # noqa: E402
-
-
-@pytest.fixture(scope="function")
-def test_db() -> Generator[Session, None, None]:
-    """Create a temporary file-based SQLite database for each test."""
-    # Create temporary database file
-    temp_db = tempfile.NamedTemporaryFile(delete=False, suffix=".db")
-    temp_db_path = temp_db.name
-    temp_db.close()
-
-    # Create file-based engine (more compatible with ThreadPoolExecutor used by TestClient)
-    engine = create_engine(
-        f"sqlite:///{temp_db_path}",
-        connect_args={"check_same_thread": False}
-    )
-
-    # Create all tables
-    Base.metadata.create_all(engine)
-
-    # Create session
-    TestingSessionLocal = sessionmaker(autocommit=False, autoflush=False, bind=engine)
-    db = TestingSessionLocal()
-
-    # Create test user
-    test_user = User(id=1, username="testuser", email="test@example.com", is_admin=False)
-    db.add(test_user)
-    db.commit()
-
-    yield db
-    db.close()
-
-    # Cleanup temporary database file
-    try:
-        os.remove(temp_db_path)
-    except Exception:
-        pass
-
-
-@pytest.fixture(scope="function")
-def client(test_db: Session) -> Generator[TestClient, None, None]:
-    """Create a FastAPI TestClient with dependency overrides."""
-    from fastapi.testclient import TestClient
-
-    from crud.app import app
-    from crud.upload.auth import get_current_user
-    from ECE30861_Team4_P2.src.artifact_definitions import User
-    from src.database import get_db
-
-    test_user = User(id=1, username="testuser", email="test@example.com", is_admin=False)
-
-    def override_get_db() -> Generator[Session, None, None]:
-        yield test_db
-
-    def override_get_current_user() -> User:
-        return test_user
-
-    # Apply overrides
-    app.dependency_overrides[get_db] = override_get_db
-    app.dependency_overrides[get_current_user] = override_get_current_user
-
-    # Create client
-    client = TestClient(app)
-
-    yield client
-
-    # Cleanup
-    app.dependency_overrides.clear()
-=======
 @pytest.fixture
 def auth_token(test_token: str) -> str:
     """Alias for test_token to use in tests."""
-    return test_token
->>>>>>> 25d18ce8
+    return test_token