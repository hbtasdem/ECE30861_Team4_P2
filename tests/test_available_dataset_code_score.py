import os
import sys
import unittest
from unittest.mock import Mock, patch

# Add the src directory to the path so we can import the module
sys.path.insert(0, os.path.join(os.path.dirname(__file__), "..", "src/metrics"))

# Import after path modification
<<<<<<< HEAD
from available_dataset_code_score import (available_dataset_code_score, detect_code_examples,  # noqa: E402
                                          detect_dataset_links)
=======
from available_dataset_code_score import (  # noqa: E402
    available_dataset_code_score, detect_code_examples, detect_dataset_links)
>>>>>>> 25d18ce8

# Test data for different README scenarios
README_EMPTY = ""

README_BASIC = """
# My Model
This is a simple model description.
Nothing else here.
"""

README_DATASET_ONLY_CSV = """
# My Model
## Dataset
Download the training data from: https://example.com/data.csv
The dataset contains 1000 samples.
"""

README_DATASET_ONLY_KAGGLE = """
# My Model
Training data available at kaggle.com/dataset
"""

README_DATASET_ONLY_HF = """
# My Model
## Dataset
Download from: https://huggingface.co/datasets/my-dataset
"""

README_CODE_ONLY_PYTHON = """
# My Model
## Usage
```python
import torch
model = torch.load('model.pth')
```
"""

README_CODE_ONLY_INSTALL = """
# My Model
Use: pip install mypackage
"""

README_CODE_ONLY_SECTIONS = """
# My Model
## Installation
```bash
pip install transformers
```

## Quick Start
```python
from transformers import AutoModel
model = AutoModel.from_pretrained('my-model')
```
"""

README_BOTH_COMPLETE = """
# My Model
## Dataset
Download from: https://example.com/dataset.zip

## Usage
```python
import torch
model = torch.load('model.pth')
```
"""

README_BOTH_MINIMAL = """
# My Model
Data: kaggle.com/dataset
Code: pip install mypackage
"""

README_COMPLEX_DATASET = """
# My Model
## Dataset
- Training data: https://huggingface.co/datasets/my-dataset
- Validation data: https://example.com/val.json
- Test data: https://example.com/test.parquet

## Data Format
The dataset contains 10,000 samples in JSON format.
"""

README_COMPLEX_CODE = """
# My Model
## Installation
```bash
pip install transformers
pip install torch
```

## Usage
```python
from transformers import AutoModel
model = AutoModel.from_pretrained('my-model')
```

## Examples
See example.py for more details.
"""

README_MIXED_FORMATS = """
# My Model
## Data Sources
- CSV files: https://example.com/data.csv
- JSON data: https://example.com/data.json
- Parquet: https://example.com/data.parquet

## Code Examples
```python
import pandas as pd
df = pd.read_csv('data.csv')
```

```javascript
const model = await loadModel('my-model');
```
"""

README_MARKDOWN_LINKS = """
# My Model
## Dataset
[Download training data](https://example.com/train.csv)
[Download validation data](https://example.com/val.csv)

## Usage
[See example script](example.py)
"""

README_SPECIAL_CHARS = """
# My Model
## Dataset
Data available at: https://example.com/data.tar.gz
Also check: https://example.com/data.tar.bz2

## Code
```python
import os
os.system('pip install mypackage')
```
"""


class TestDetectDatasetLinks(unittest.TestCase):
    """Test cases for detect_dataset_links function."""

    def test_detect_dataset_links_empty(self) -> None:
        """Test dataset detection with empty README."""
        result = detect_dataset_links(README_EMPTY)
        self.assertFalse(result)

    def test_detect_dataset_links_basic(self) -> None:
        """Test dataset detection with basic README."""
        result = detect_dataset_links(README_BASIC)
        self.assertFalse(result)

    def test_detect_dataset_links_csv(self) -> None:
        """Test dataset detection with CSV link."""
        result = detect_dataset_links(README_DATASET_ONLY_CSV)
        self.assertTrue(result)

    def test_detect_dataset_links_kaggle(self) -> None:
        """Test dataset detection with Kaggle reference."""
        result = detect_dataset_links(README_DATASET_ONLY_KAGGLE)
        self.assertTrue(result)

    def test_detect_dataset_links_hf(self) -> None:
        """Test dataset detection with Hugging Face dataset."""
        result = detect_dataset_links(README_DATASET_ONLY_HF)
        self.assertTrue(result)

    def test_detect_dataset_links_code_only(self) -> None:
        """Test dataset detection with code-only README."""
        result = detect_dataset_links(README_CODE_ONLY_PYTHON)
        self.assertFalse(result)

    def test_detect_dataset_links_install_only(self) -> None:
        """Test dataset detection with install-only README."""
        result = detect_dataset_links(README_CODE_ONLY_INSTALL)
        self.assertFalse(result)

    def test_detect_dataset_links_both_complete(self) -> None:
        """Test dataset detection with both dataset and code."""
        result = detect_dataset_links(README_BOTH_COMPLETE)
        self.assertTrue(result)

    def test_detect_dataset_links_both_minimal(self) -> None:
        """Test dataset detection with minimal both."""
        result = detect_dataset_links(README_BOTH_MINIMAL)
        self.assertTrue(result)

    def test_detect_dataset_links_complex_dataset(self) -> None:
        """Test dataset detection with complex dataset info."""
        result = detect_dataset_links(README_COMPLEX_DATASET)
        self.assertTrue(result)

    def test_detect_dataset_links_complex_code(self) -> None:
        """Test dataset detection with complex code info."""
        result = detect_dataset_links(README_COMPLEX_CODE)
        self.assertFalse(result)

    def test_detect_dataset_links_mixed_formats(self) -> None:
        """Test dataset detection with mixed formats."""
        result = detect_dataset_links(README_MIXED_FORMATS)
        self.assertTrue(result)

    def test_detect_dataset_links_markdown_links(self) -> None:
        """Test dataset detection with markdown links."""
        result = detect_dataset_links(README_MARKDOWN_LINKS)
        self.assertTrue(result)

    def test_detect_dataset_links_special_chars(self) -> None:
        """Test dataset detection with special characters."""
        result = detect_dataset_links(README_SPECIAL_CHARS)
        self.assertTrue(result)

    def test_detect_dataset_links_none_input(self) -> None:
        """Test dataset detection with None input."""
        result = detect_dataset_links(None)
        self.assertFalse(result)

    def test_detect_dataset_links_empty_string(self) -> None:
        """Test dataset detection with empty string."""
        result = detect_dataset_links("")
        self.assertFalse(result)

    def test_detect_dataset_links_whitespace_only(self) -> None:
        """Test dataset detection with whitespace-only string."""
        result = detect_dataset_links("   \n\t   ")
        self.assertFalse(result)


class TestDetectCodeExamples(unittest.TestCase):
    """Test cases for detect_code_examples function."""

    def test_detect_code_examples_empty(self) -> None:
        """Test code detection with empty README."""
        result = detect_code_examples(README_EMPTY)
        self.assertFalse(result)

    def test_detect_code_examples_basic(self) -> None:
        """Test code detection with basic README."""
        result = detect_code_examples(README_BASIC)
        self.assertFalse(result)

    def test_detect_code_examples_dataset_only_csv(self) -> None:
        """Test code detection with dataset-only README."""
        result = detect_code_examples(README_DATASET_ONLY_CSV)
        self.assertFalse(result)

    def test_detect_code_examples_dataset_only_kaggle(self) -> None:
        """Test code detection with Kaggle-only README."""
        result = detect_code_examples(README_DATASET_ONLY_KAGGLE)
        self.assertFalse(result)

    def test_detect_code_examples_python_code(self) -> None:
        """Test code detection with Python code."""
        result = detect_code_examples(README_CODE_ONLY_PYTHON)
        self.assertTrue(result)

    def test_detect_code_examples_install_command(self) -> None:
        """Test code detection with install command."""
        result = detect_code_examples(README_CODE_ONLY_INSTALL)
        self.assertTrue(result)

    def test_detect_code_examples_sections(self) -> None:
        """Test code detection with multiple code sections."""
        result = detect_code_examples(README_CODE_ONLY_SECTIONS)
        self.assertTrue(result)

    def test_detect_code_examples_both_complete(self) -> None:
        """Test code detection with both dataset and code."""
        result = detect_code_examples(README_BOTH_COMPLETE)
        self.assertTrue(result)

    def test_detect_code_examples_both_minimal(self) -> None:
        """Test code detection with minimal both."""
        result = detect_code_examples(README_BOTH_MINIMAL)
        self.assertTrue(result)

    def test_detect_code_examples_complex_dataset(self) -> None:
        """Test code detection with complex dataset info."""
        result = detect_code_examples(README_COMPLEX_DATASET)
        self.assertFalse(result)

    def test_detect_code_examples_complex_code(self) -> None:
        """Test code detection with complex code info."""
        result = detect_code_examples(README_COMPLEX_CODE)
        self.assertTrue(result)

    def test_detect_code_examples_mixed_formats(self) -> None:
        """Test code detection with mixed formats."""
        result = detect_code_examples(README_MIXED_FORMATS)
        self.assertTrue(result)

    def test_detect_code_examples_markdown_links(self) -> None:
        """Test code detection with markdown links."""
        result = detect_code_examples(README_MARKDOWN_LINKS)
        self.assertTrue(result)

    def test_detect_code_examples_special_chars(self) -> None:
        """Test code detection with special characters."""
        result = detect_code_examples(README_SPECIAL_CHARS)
        self.assertTrue(result)

    def test_detect_code_examples_none_input(self) -> None:
        """Test code detection with None input."""
        result = detect_code_examples(None)
        self.assertFalse(result)

    def test_detect_code_examples_empty_string(self) -> None:
        """Test code detection with empty string."""
        result = detect_code_examples("")
        self.assertFalse(result)

    def test_detect_code_examples_whitespace_only(self) -> None:
        """Test code detection with whitespace-only string."""
        result = detect_code_examples("   \n\t   ")
        self.assertFalse(result)


class TestAvailableDatasetCodeScore(unittest.TestCase):
    """Test cases for available_dataset_code_score function."""

    def test_score_empty_readme(self) -> None:
        """Test scoring with empty README."""
        with patch("available_dataset_code_score.fetch_readme") as mock_fetch:
            mock_fetch.return_value = README_EMPTY
            score, elapsed = available_dataset_code_score("test-model")
            self.assertEqual(score, 0.0)
            self.assertGreaterEqual(elapsed, 0)

    def test_score_basic_readme(self) -> None:
        """Test scoring with basic README."""
        with patch("available_dataset_code_score.fetch_readme") as mock_fetch:
            mock_fetch.return_value = README_BASIC
            score, elapsed = available_dataset_code_score("test-model")
            self.assertEqual(score, 0.0)
            self.assertGreaterEqual(elapsed, 0)

    def test_score_dataset_only_csv(self) -> None:
        """Test scoring with dataset-only README."""
        with patch("available_dataset_code_score.fetch_readme") as mock_fetch:
            mock_fetch.return_value = README_DATASET_ONLY_CSV
            score, elapsed = available_dataset_code_score("test-model")
            self.assertEqual(score, 0.5)
            self.assertGreaterEqual(elapsed, 0)

    def test_score_dataset_only_kaggle(self) -> None:
        """Test scoring with Kaggle-only README."""
        with patch("available_dataset_code_score.fetch_readme") as mock_fetch:
            mock_fetch.return_value = README_DATASET_ONLY_KAGGLE
            score, elapsed = available_dataset_code_score("test-model")
            self.assertEqual(score, 0.5)
            self.assertGreaterEqual(elapsed, 0)

    def test_score_code_only_python(self) -> None:
        """Test scoring with Python code-only README."""
        with patch("available_dataset_code_score.fetch_readme") as mock_fetch:
            mock_fetch.return_value = README_CODE_ONLY_PYTHON
            score, elapsed = available_dataset_code_score("test-model")
            self.assertEqual(score, 0.5)
            self.assertGreaterEqual(elapsed, 0)

    def test_score_code_only_install(self) -> None:
        """Test scoring with install-only README."""
        with patch("available_dataset_code_score.fetch_readme") as mock_fetch:
            mock_fetch.return_value = README_CODE_ONLY_INSTALL
            score, elapsed = available_dataset_code_score("test-model")
            self.assertEqual(score, 0.5)
            self.assertGreaterEqual(elapsed, 0)

    def test_score_both_complete(self) -> None:
        """Test scoring with both dataset and code."""
        with patch("available_dataset_code_score.fetch_readme") as mock_fetch:
            mock_fetch.return_value = README_BOTH_COMPLETE
            score, elapsed = available_dataset_code_score("test-model")
            self.assertEqual(score, 1.0)
            self.assertGreaterEqual(elapsed, 0)

    def test_score_both_minimal(self) -> None:
        """Test scoring with minimal both."""
        with patch("available_dataset_code_score.fetch_readme") as mock_fetch:
            mock_fetch.return_value = README_BOTH_MINIMAL
            score, elapsed = available_dataset_code_score("test-model")
            self.assertEqual(score, 1.0)
            self.assertGreaterEqual(elapsed, 0)

    def test_score_complex_dataset(self) -> None:
        """Test scoring with complex dataset info."""
        with patch("available_dataset_code_score.fetch_readme") as mock_fetch:
            mock_fetch.return_value = README_COMPLEX_DATASET
            score, elapsed = available_dataset_code_score("test-model")
            self.assertEqual(score, 0.5)
            self.assertGreaterEqual(elapsed, 0)

    def test_score_complex_code(self) -> None:
        """Test scoring with complex code info."""
        with patch("available_dataset_code_score.fetch_readme") as mock_fetch:
            mock_fetch.return_value = README_COMPLEX_CODE
            score, elapsed = available_dataset_code_score("test-model")
            self.assertEqual(score, 0.5)
            self.assertGreaterEqual(elapsed, 0)

    def test_score_mixed_formats(self) -> None:
        """Test scoring with mixed formats."""
        with patch("available_dataset_code_score.fetch_readme") as mock_fetch:
            mock_fetch.return_value = README_MIXED_FORMATS
            score, elapsed = available_dataset_code_score("test-model")
            self.assertEqual(score, 1.0)
            self.assertGreaterEqual(elapsed, 0)

    def test_score_none_readme(self) -> None:
        """Test scoring when README fetch returns None."""
        with patch("available_dataset_code_score.fetch_readme") as mock_fetch:
            mock_fetch.return_value = None
            score, elapsed = available_dataset_code_score("test-model")
            self.assertEqual(score, 0.0)
            self.assertGreaterEqual(elapsed, 0)

    def test_score_empty_model_id(self) -> None:
        """Test scoring with empty model ID."""
        score, elapsed = available_dataset_code_score("")
        self.assertEqual(score, 0.0)
        self.assertGreaterEqual(elapsed, 0)

    def test_score_none_model_id(self) -> None:
        """Test scoring with None model ID."""
        score, elapsed = available_dataset_code_score(None)
        self.assertEqual(score, 0.0)
        self.assertGreaterEqual(elapsed, 0)

    def test_score_whitespace_model_id(self) -> None:
        """Test scoring with whitespace-only model ID."""
        score, elapsed = available_dataset_code_score("   \n\t   ")
        self.assertEqual(score, 0.0)
        self.assertGreaterEqual(elapsed, 0)

    def test_score_timing(self) -> None:
        """Test that timing is measured correctly."""
        with patch("available_dataset_code_score.fetch_readme") as mock_fetch:
            mock_fetch.return_value = README_BOTH_COMPLETE
            score, elapsed = available_dataset_code_score("test-model")
            self.assertEqual(score, 1.0)
            self.assertGreaterEqual(elapsed, 0)
            # Should be very fast with mocked function
            self.assertLess(elapsed, 1.0)

    @patch("os.getenv")
    def test_score_logging(self, mock_getenv: Mock) -> None:
        """Test that logging works when LOG_LEVEL is set."""
        mock_getenv.return_value = "1"

        with patch("available_dataset_code_score.fetch_readme") as mock_fetch:
            mock_fetch.return_value = None
            # This should not raise an exception even with logging enabled
            score, elapsed = available_dataset_code_score("test-model")
            self.assertEqual(score, 0.0)
            self.assertGreaterEqual(elapsed, 0)


class TestEdgeCases(unittest.TestCase):
    """Test edge cases and special scenarios."""

    def test_very_long_readme(self) -> None:
        """Test with a very long README."""
        long_readme = (
            "A" * 10000 + "\n## Dataset\nhttps://example.com/"
            "data.csv\n" + "B" * 10000
        )

        with patch("available_dataset_code_score.fetch_readme") as mock_fetch:
            mock_fetch.return_value = long_readme
            score, elapsed = available_dataset_code_score("test-model")
            self.assertEqual(score, 0.5)  # Should detect dataset
            self.assertGreaterEqual(elapsed, 0)

    def test_unicode_readme(self) -> None:
        """Test with Unicode characters in README."""
        unicode_readme = """
        # 模型名称
        ## 数据集
        https://example.com/数据.csv

        ## 使用
        ```python
        import torch
        model = torch.load('模型.pth')
        ```
        """

        with patch("available_dataset_code_score.fetch_readme") as mock_fetch:
            mock_fetch.return_value = unicode_readme
            score, elapsed = available_dataset_code_score("test-model")
            self.assertEqual(score, 1.0)  # Should detect both dataset and code
            self.assertGreaterEqual(elapsed, 0)

    def test_html_in_readme(self) -> None:
        """Test with HTML content in README."""
        html_readme = """
        # My Model
        <h2>Dataset</h2>
        <a href="https://example.com/data.csv">Download data</a>

        <h2>Code</h2>
        <pre><code>
        import torch
        model = torch.load('model.pth')
        </code></pre>
        """

        with patch("available_dataset_code_score.fetch_readme") as mock_fetch:
            mock_fetch.return_value = html_readme
            score, elapsed = available_dataset_code_score("test-model")
            self.assertEqual(score, 1.0)  # Should detect both dataset and code
            self.assertGreaterEqual(elapsed, 0)

    def test_case_insensitive_detection(self) -> None:
        """Test that detection is case-insensitive."""
        case_readme = """
        # My Model
        ## DATASET
        https://example.com/DATA.CSV

        ## USAGE
        ```PYTHON
        import torch
        model = torch.load('model.pth')
        ```
        """

        with patch("available_dataset_code_score.fetch_readme") as mock_fetch:
            mock_fetch.return_value = case_readme
            score, elapsed = available_dataset_code_score("test-model")
            # Should detect both despite case differences
            self.assertEqual(score, 1.0)
            self.assertGreaterEqual(elapsed, 0)


if __name__ == "__main__":
    unittest.main()<|MERGE_RESOLUTION|>--- conflicted
+++ resolved
@@ -7,13 +7,8 @@
 sys.path.insert(0, os.path.join(os.path.dirname(__file__), "..", "src/metrics"))
 
 # Import after path modification
-<<<<<<< HEAD
-from available_dataset_code_score import (available_dataset_code_score, detect_code_examples,  # noqa: E402
-                                          detect_dataset_links)
-=======
 from available_dataset_code_score import (  # noqa: E402
     available_dataset_code_score, detect_code_examples, detect_dataset_links)
->>>>>>> 25d18ce8
 
 # Test data for different README scenarios
 README_EMPTY = ""
