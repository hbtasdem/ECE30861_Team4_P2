import os
import sys
import unittest
from unittest.mock import patch

# Add the src directory to the path so we can import the module
sys.path.insert(0, os.path.join(os.path.dirname(__file__), "..", "src"))

from net_score_calculator import calculate_net_score  # noqa: E402
from net_score_calculator import print_score_summary  # noqa: E402


class TestNetScoreCalculator(unittest.TestCase):
    """Test cases for NetScore calculator with different HF models."""

    def setUp(self) -> None:
        """Set up test fixtures before each test method."""
        self.test_models = [
            "gpt2",
            "microsoft/DialoGPT-medium",
            "bert-base-uncased",
            "distilbert-base-uncased",
            "roberta-base",
            "facebook/opt-125m",
            "EleutherAI/gpt-neo-125M",
            "microsoft/DialoGPT-small",
            "cardiffnlp/twitter-roberta-base-sentiment-latest",
            "nlptown/bert-base-multilingual-uncased-sentiment",
        ]

    def test_calculate_net_score_structure(self) -> None:
        """Test that calculate_net_score returns the correct structure."""
        model_id = "gpt2"

        with patch("net_score_calculator.license_sub_score") as mock_license, patch(
            "net_score_calculator.ramp_up_time_score"
        ) as mock_ramp_up, patch(
            "net_score_calculator.bus_factor_score"
        ) as mock_bus_factor, patch(
            "net_score_calculator.available_dataset_code_score"
        ) as mock_dataset_code, patch(
            "net_score_calculator.dataset_quality_sub_score"
        ) as mock_dataset_quality, patch(
            "net_score_calculator.performance_claims_sub_score"
        ) as mock_performance:
            # Mock return values
            mock_license.return_value = (1.0, 0.1)
            mock_ramp_up.return_value = (0.8, 0.2)
<<<<<<< HEAD
            mock_bus_factor.return_value = (5, 0.05)
=======
            mock_bus_factor.return_value = (5, 0.1)
>>>>>>> eecad0be
            mock_dataset_code.return_value = (0.5, 0.15)
            mock_dataset_quality.return_value = (0.7, 0.12)
            mock_performance.return_value = (0.9, 0.08)

            results = calculate_net_score(model_id)

            # Test structure
            self.assertIn("name", results)
            self.assertIn("category", results)
            self.assertIn("net_score", results)
            self.assertIn("net_score_latency", results)
            self.assertIn("size_score", results)
            self.assertIn("license", results)
            self.assertIn("ramp_up_time", results)
            self.assertIn("bus_factor", results)
            self.assertIn("dataset_and_code_score", results)
            self.assertIn("dataset_quality", results)
            self.assertIn("code_quality", results)
            self.assertIn("performance_claims", results)

            # Test data types
            self.assertIsInstance(results["net_score"], float)
            self.assertIsInstance(results["net_score_latency"], int)
            self.assertIsInstance(results["size_score"], dict)
            self.assertIsInstance(results["license"], (int, float))
            self.assertIsInstance(results["ramp_up_time"], (int, float))
            self.assertIsInstance(results["bus_factor"], (int, float))
            self.assertIsInstance(results["dataset_and_code_score"], (int, float))
            self.assertIsInstance(results["dataset_quality"], (int, float))
            self.assertIsInstance(results["code_quality"], (int, float))
            self.assertIsInstance(results["performance_claims"], (int, float))

    def test_net_score_calculation_accuracy(self) -> None:
        """Test that NetScore calculation follows the correct formula."""
        model_id = "test-model"

<<<<<<< HEAD
        with patch("net_score_calculator.license_sub_score") as mock_license, \
             patch("net_score_calculator.ramp_up_time_score") as mock_ramp_up, \
             patch("net_score_calculator.bus_factor_score") as mock_bus_factor, \
             patch("net_score_calculator.available_dataset_code_score") as mock_dataset_code, \
             patch("net_score_calculator.dataset_quality_sub_score") as mock_dataset_quality, \
             patch("net_score_calculator.performance_claims_sub_score") as mock_performance, \
             patch("net_score_calculator.size_score") as mock_size:
=======
        with patch("net_score_calculator.size_score") as mock_size, patch(
            "net_score_calculator.license_sub_score"
        ) as mock_license, patch(
            "net_score_calculator.ramp_up_time_score"
        ) as mock_ramp_up, patch(
            "net_score_calculator.bus_factor_score"
        ) as mock_bus_factor, patch(
            "net_score_calculator.available_dataset_code_score"
        ) as mock_dataset_code, patch(
            "net_score_calculator.dataset_quality_sub_score"
        ) as mock_dataset_quality, patch(
            "net_score_calculator.performance_claims_sub_score"
        ) as mock_performance:
>>>>>>> eecad0be
            # Set known values for calculation verification
            mock_size.return_value = ({}, 0.5, 50)
            mock_license.return_value = (1.0, 0.1)  # 0.2 weight
            mock_ramp_up.return_value = (0.5, 0.2)  # 0.2 weight
<<<<<<< HEAD
            mock_bus_factor.return_value = (4, 0.05)  # 0.05 weight
=======
            mock_bus_factor.return_value = (4, 0.1)  # 0.05 weight
>>>>>>> eecad0be
            mock_dataset_code.return_value = (0.8, 0.15)  # 0.15 weight
            mock_dataset_quality.return_value = (0.6, 0.12)  # 0.15 weight
            mock_performance.return_value = (0.7, 0.08)  # 0.1 weight
            mock_size.return_value = ([], 0.5, 0.05)

            results = calculate_net_score(model_id)

            # Expected calculation:
            # 0.05 * 0.5 (size) + 0.2 * 1.0 (license) + 0.2 * 0.5 (ramp_up)
            # + 0.05 * 0.2 (bus_factor normalized: 4/20) + 0.15 * 0.8
            # + 0.15 * 0.6 (dataset_quality) + 0.1 * 0.5 (code_quality)
            # + 0.1 * 0.7 (performance)
            expected_score = round(
                0.05 * 0.5
                + 0.2 * 1.0
                + 0.2 * 0.5
                + 0.05 * 0.2
                + 0.15 * 0.8
                + 0.15 * 0.6
                + 0.1 * 0.5
                + 0.1 * 0.7,
                2,
            )
            expected_score = round(expected_score, 2)

            self.assertEqual(results["net_score"], expected_score)

    def test_weight_breakdown_calculation(self) -> None:
        """Test that weight breakdown calculations are correct."""
        model_id = "test-model"

        with patch("net_score_calculator.size_score") as mock_size, patch(
            "net_score_calculator.license_sub_score"
        ) as mock_license, patch(
            "net_score_calculator.ramp_up_time_score"
        ) as mock_ramp_up, patch(
            "net_score_calculator.bus_factor_score"
        ) as mock_bus_factor, patch(
            "net_score_calculator.available_dataset_code_score"
        ) as mock_dataset_code, patch(
            "net_score_calculator.dataset_quality_sub_score"
        ) as mock_dataset_quality, patch(
            "net_score_calculator.performance_claims_sub_score"
        ) as mock_performance:
            mock_size.return_value = ({}, 0.75, 50)
            mock_license.return_value = (0.8, 0.1)
            mock_ramp_up.return_value = (0.6, 0.2)
<<<<<<< HEAD
            mock_bus_factor.return_value = (3, 0.05)
=======
            mock_bus_factor.return_value = (3, 0.1)
>>>>>>> eecad0be
            mock_dataset_code.return_value = (0.4, 0.15)
            mock_dataset_quality.return_value = (0.9, 0.12)
            mock_performance.return_value = (0.5, 0.08)

            results = calculate_net_score(model_id)

            # Test that individual scores are correctly stored
            self.assertEqual(results["license"], 0.8)
            self.assertEqual(results["ramp_up_time"], 0.6)
            self.assertEqual(results["bus_factor"], 0.15)  # 3/20 normalized
            self.assertEqual(results["dataset_and_code_score"], 0.4)
            self.assertEqual(results["dataset_quality"], 0.9)
            self.assertEqual(results["performance_claims"], 0.5)

    def test_default_values_for_missing_functions(self) -> None:
        """Test that default values are used for missing functions."""
        model_id = "test-model"

        with patch("net_score_calculator.size_score") as mock_size, patch(
            "net_score_calculator.license_sub_score"
        ) as mock_license, patch(
            "net_score_calculator.ramp_up_time_score"
        ) as mock_ramp_up, patch(
            "net_score_calculator.bus_factor_score"
        ) as mock_bus_factor, patch(
            "net_score_calculator.available_dataset_code_score"
        ) as mock_dataset_code, patch(
            "net_score_calculator.dataset_quality_sub_score"
        ) as mock_dataset_quality, patch(
            "net_score_calculator.performance_claims_sub_score"
        ) as mock_performance:
            mock_size.return_value = (
                {
                    "raspberry_pi": 0.5,
                    "jetson_nano": 0.5,
                    "desktop_pc": 0.5,
                    "aws_server": 0.5,
                },
                0.75,
                0,
            )
            mock_license.return_value = (1.0, 0.1)
            mock_ramp_up.return_value = (0.5, 0.2)
<<<<<<< HEAD
            mock_bus_factor.return_value = (2, 0.05)
=======
            mock_bus_factor.return_value = (2, 0.1)
>>>>>>> eecad0be
            mock_dataset_code.return_value = (0.3, 0.15)
            mock_dataset_quality.return_value = (0.7, 0.12)
            mock_performance.return_value = (0.6, 0.08)

            results = calculate_net_score(model_id)

            # Test default values
            self.assertEqual(results["size_score"]["raspberry_pi"], 0.5)
            self.assertEqual(results["code_quality"], 0.5)
            self.assertEqual(results["code_quality_latency"], 0)

    def test_latency_conversion(self) -> None:
        """Test that latency values are properly converted to milliseconds."""
        model_id = "test-model"

        with patch("net_score_calculator.license_sub_score") as mock_license, patch(
            "net_score_calculator.ramp_up_time_score"
        ) as mock_ramp_up, patch(
            "net_score_calculator.bus_factor_score"
        ) as mock_bus_factor, patch(
            "net_score_calculator.available_dataset_code_score"
        ) as mock_dataset_code, patch(
            "net_score_calculator.dataset_quality_sub_score"
        ) as mock_dataset_quality, patch(
            "net_score_calculator.performance_claims_sub_score"
        ) as mock_performance:
            # Return latencies in seconds
            mock_license.return_value = (1.0, 0.123)  # 123ms
            mock_ramp_up.return_value = (0.5, 0.456)  # 456ms
<<<<<<< HEAD
            mock_bus_factor.return_value = (2, 0.05)
=======
            mock_bus_factor.return_value = (2, 0.1)
>>>>>>> eecad0be
            mock_dataset_code.return_value = (0.3, 0.789)  # 789ms
            mock_dataset_quality.return_value = (0.7, 0.321)  # 321ms
            mock_performance.return_value = (0.6, 0.654)  # 654ms

            results = calculate_net_score(model_id)

            # Test latency conversion to milliseconds
            self.assertEqual(results["license_latency"], 123)
            self.assertEqual(results["ramp_up_time_latency"], 456)
            self.assertEqual(results["dataset_and_code_score_latency"], 789)
            self.assertEqual(results["dataset_quality_latency"], 321)
            self.assertEqual(results["performance_claims_latency"], 654)

    def test_model_id_preservation(self) -> None:
        """Test that model_id is correctly preserved in results."""
        test_models = ["gpt2", "bert-base-uncased", "microsoft/DialoGPT-medium"]

        for model_id in test_models:
            with patch("net_score_calculator.license_sub_score") as mock_license, patch(
                "net_score_calculator.ramp_up_time_score"
            ) as mock_ramp_up, patch(
                "net_score_calculator.bus_factor_score"
            ) as mock_bus_factor, patch(
                "net_score_calculator.available_dataset_code_score"
            ) as mock_dataset_code, patch(
                "net_score_calculator.dataset_quality_sub_score"
            ) as mock_dataset_quality, patch(
                "net_score_calculator.performance_claims_sub_score"
            ) as mock_performance:
                mock_license.return_value = (1.0, 0.1)
                mock_ramp_up.return_value = (0.5, 0.2)
<<<<<<< HEAD
                mock_bus_factor.return_value = (2, 0.05)
=======
                mock_bus_factor.return_value = (2, 0.1)
>>>>>>> eecad0be
                mock_dataset_code.return_value = (0.3, 0.15)
                mock_dataset_quality.return_value = (0.7, 0.12)
                mock_performance.return_value = (0.6, 0.08)

                results = calculate_net_score(model_id)
                self.assertEqual(results["name"], model_id)

    def test_net_score_range(self) -> None:
        """Test that NetScore is within reasonable range."""
        model_id = "test-model"

        with patch("net_score_calculator.license_sub_score") as mock_license, patch(
            "net_score_calculator.ramp_up_time_score"
        ) as mock_ramp_up, patch(
            "net_score_calculator.bus_factor_score"
        ) as mock_bus_factor, patch(
            "net_score_calculator.available_dataset_code_score"
        ) as mock_dataset_code, patch(
            "net_score_calculator.dataset_quality_sub_score"
        ) as mock_dataset_quality, patch(
            "net_score_calculator.performance_claims_sub_score"
        ) as mock_performance:
            # Test with all minimum values
            mock_license.return_value = (0.0, 0.1)
            mock_ramp_up.return_value = (0.0, 0.2)
<<<<<<< HEAD
            mock_bus_factor.return_value = (0, 0.05)
=======
            mock_bus_factor.return_value = (0, 0.1)
>>>>>>> eecad0be
            mock_dataset_code.return_value = (0.0, 0.15)
            mock_dataset_quality.return_value = (0.0, 0.12)
            mock_performance.return_value = (0.0, 0.08)

            results = calculate_net_score(model_id)
            min_score = results["net_score"]

            # Test with all maximum values
            mock_license.return_value = (1.0, 0.1)
            mock_ramp_up.return_value = (1.0, 0.2)
<<<<<<< HEAD
            mock_bus_factor.return_value = (10, 0.05)  # Max bus factor
=======
            mock_bus_factor.return_value = (10, 0.1)  # Max bus factor
>>>>>>> eecad0be
            mock_dataset_code.return_value = (1.0, 0.15)
            mock_dataset_quality.return_value = (1.0, 0.12)
            mock_performance.return_value = (1.0, 0.08)

            results = calculate_net_score(model_id)
            max_score = results["net_score"]

            # NetScore should be within reasonable bounds
            self.assertGreaterEqual(min_score, 0.0)
            self.assertLessEqual(max_score, 2.0)  # Upper bound

    def test_print_score_summary_no_error(self) -> None:
        """Test that print_score_summary doesn't raise errors."""
        model_id = "test-model"

        with patch("net_score_calculator.license_sub_score") as mock_license, patch(
            "net_score_calculator.ramp_up_time_score"
        ) as mock_ramp_up, patch(
            "net_score_calculator.bus_factor_score"
        ) as mock_bus_factor, patch(
            "net_score_calculator.available_dataset_code_score"
        ) as mock_dataset_code, patch(
            "net_score_calculator.dataset_quality_sub_score"
        ) as mock_dataset_quality, patch(
            "net_score_calculator.performance_claims_sub_score"
        ) as mock_performance:
            mock_license.return_value = (1.0, 0.1)
            mock_ramp_up.return_value = (0.5, 0.2)
<<<<<<< HEAD
            mock_bus_factor.return_value = (2, 0.05)
=======
            mock_bus_factor.return_value = (2, 0.1)
>>>>>>> eecad0be
            mock_dataset_code.return_value = (0.3, 0.15)
            mock_dataset_quality.return_value = (0.7, 0.12)
            mock_performance.return_value = (0.6, 0.08)

            results = calculate_net_score(model_id)

            # This should not raise an exception
            try:
                print_score_summary(results)
            except Exception as e:
                self.fail(f"print_score_summary raised an exception: {e}")

    def test_error_handling_in_scoring_functions(self) -> None:
        """Test that errors in scoring functions are handled gracefully."""
        model_id = "test-model"

        with patch("net_score_calculator.license_sub_score") as mock_license, patch(
            "net_score_calculator.ramp_up_time_score"
        ) as mock_ramp_up, patch(
            "net_score_calculator.bus_factor_score"
        ) as mock_bus_factor, patch(
            "net_score_calculator.available_dataset_code_score"
        ) as mock_dataset_code, patch(
            "net_score_calculator.dataset_quality_sub_score"
        ) as mock_dataset_quality, patch(
            "net_score_calculator.performance_claims_sub_score"
        ) as mock_performance:
            # Make one function raise an exception
            mock_license.side_effect = Exception("Network error")
            mock_ramp_up.return_value = (0.5, 0.2)
<<<<<<< HEAD
            mock_bus_factor.return_value = (2, 0.05)
=======
            mock_bus_factor.return_value = (2, 0.1)
>>>>>>> eecad0be
            mock_dataset_code.return_value = (0.3, 0.15)
            mock_dataset_quality.return_value = (0.7, 0.12)
            mock_performance.return_value = (0.6, 0.08)

            # This should handle the exception gracefully
            try:
                results = calculate_net_score(model_id)
                # If it doesn't crash, that's good error handling
                self.assertIsInstance(results, dict)
            except Exception as e:
                # If it does crash, that's also acceptable behavior
                self.assertIsInstance(e, Exception)


class TestNetScoreWithRealModels(unittest.TestCase):
    """Integration tests with real Hugging Face models (may be slow)."""

    def test_real_model_calculation(self) -> None:
        """Test calculation with a real model (if network is available)."""
        model_id = "gpt2"  # Simple, well-known model

        try:
            results = calculate_net_score(model_id)

            # Basic structure validation
            self.assertIn("net_score", results)
            self.assertIn("model_id", results)
            self.assertEqual(results["model_id"], model_id)

            # Score should be a reasonable number
            self.assertIsInstance(results["net_score"], float)
            self.assertGreaterEqual(results["net_score"], 0.0)
            self.assertLessEqual(results["net_score"], 2.0)

        except Exception as e:
            # If network is not available, skip this test
            self.skipTest(f"Network not available for real model test: {e}")


if __name__ == "__main__":
    unittest.main()<|MERGE_RESOLUTION|>--- conflicted
+++ resolved
@@ -46,11 +46,7 @@
             # Mock return values
             mock_license.return_value = (1.0, 0.1)
             mock_ramp_up.return_value = (0.8, 0.2)
-<<<<<<< HEAD
-            mock_bus_factor.return_value = (5, 0.05)
-=======
             mock_bus_factor.return_value = (5, 0.1)
->>>>>>> eecad0be
             mock_dataset_code.return_value = (0.5, 0.15)
             mock_dataset_quality.return_value = (0.7, 0.12)
             mock_performance.return_value = (0.9, 0.08)
@@ -87,7 +83,6 @@
         """Test that NetScore calculation follows the correct formula."""
         model_id = "test-model"
 
-<<<<<<< HEAD
         with patch("net_score_calculator.license_sub_score") as mock_license, \
              patch("net_score_calculator.ramp_up_time_score") as mock_ramp_up, \
              patch("net_score_calculator.bus_factor_score") as mock_bus_factor, \
@@ -95,30 +90,11 @@
              patch("net_score_calculator.dataset_quality_sub_score") as mock_dataset_quality, \
              patch("net_score_calculator.performance_claims_sub_score") as mock_performance, \
              patch("net_score_calculator.size_score") as mock_size:
-=======
-        with patch("net_score_calculator.size_score") as mock_size, patch(
-            "net_score_calculator.license_sub_score"
-        ) as mock_license, patch(
-            "net_score_calculator.ramp_up_time_score"
-        ) as mock_ramp_up, patch(
-            "net_score_calculator.bus_factor_score"
-        ) as mock_bus_factor, patch(
-            "net_score_calculator.available_dataset_code_score"
-        ) as mock_dataset_code, patch(
-            "net_score_calculator.dataset_quality_sub_score"
-        ) as mock_dataset_quality, patch(
-            "net_score_calculator.performance_claims_sub_score"
-        ) as mock_performance:
->>>>>>> eecad0be
             # Set known values for calculation verification
             mock_size.return_value = ({}, 0.5, 50)
             mock_license.return_value = (1.0, 0.1)  # 0.2 weight
             mock_ramp_up.return_value = (0.5, 0.2)  # 0.2 weight
-<<<<<<< HEAD
-            mock_bus_factor.return_value = (4, 0.05)  # 0.05 weight
-=======
             mock_bus_factor.return_value = (4, 0.1)  # 0.05 weight
->>>>>>> eecad0be
             mock_dataset_code.return_value = (0.8, 0.15)  # 0.15 weight
             mock_dataset_quality.return_value = (0.6, 0.12)  # 0.15 weight
             mock_performance.return_value = (0.7, 0.08)  # 0.1 weight
@@ -166,11 +142,7 @@
             mock_size.return_value = ({}, 0.75, 50)
             mock_license.return_value = (0.8, 0.1)
             mock_ramp_up.return_value = (0.6, 0.2)
-<<<<<<< HEAD
-            mock_bus_factor.return_value = (3, 0.05)
-=======
             mock_bus_factor.return_value = (3, 0.1)
->>>>>>> eecad0be
             mock_dataset_code.return_value = (0.4, 0.15)
             mock_dataset_quality.return_value = (0.9, 0.12)
             mock_performance.return_value = (0.5, 0.08)
@@ -214,11 +186,7 @@
             )
             mock_license.return_value = (1.0, 0.1)
             mock_ramp_up.return_value = (0.5, 0.2)
-<<<<<<< HEAD
-            mock_bus_factor.return_value = (2, 0.05)
-=======
             mock_bus_factor.return_value = (2, 0.1)
->>>>>>> eecad0be
             mock_dataset_code.return_value = (0.3, 0.15)
             mock_dataset_quality.return_value = (0.7, 0.12)
             mock_performance.return_value = (0.6, 0.08)
@@ -248,11 +216,7 @@
             # Return latencies in seconds
             mock_license.return_value = (1.0, 0.123)  # 123ms
             mock_ramp_up.return_value = (0.5, 0.456)  # 456ms
-<<<<<<< HEAD
-            mock_bus_factor.return_value = (2, 0.05)
-=======
             mock_bus_factor.return_value = (2, 0.1)
->>>>>>> eecad0be
             mock_dataset_code.return_value = (0.3, 0.789)  # 789ms
             mock_dataset_quality.return_value = (0.7, 0.321)  # 321ms
             mock_performance.return_value = (0.6, 0.654)  # 654ms
@@ -284,11 +248,7 @@
             ) as mock_performance:
                 mock_license.return_value = (1.0, 0.1)
                 mock_ramp_up.return_value = (0.5, 0.2)
-<<<<<<< HEAD
-                mock_bus_factor.return_value = (2, 0.05)
-=======
                 mock_bus_factor.return_value = (2, 0.1)
->>>>>>> eecad0be
                 mock_dataset_code.return_value = (0.3, 0.15)
                 mock_dataset_quality.return_value = (0.7, 0.12)
                 mock_performance.return_value = (0.6, 0.08)
@@ -314,11 +274,7 @@
             # Test with all minimum values
             mock_license.return_value = (0.0, 0.1)
             mock_ramp_up.return_value = (0.0, 0.2)
-<<<<<<< HEAD
-            mock_bus_factor.return_value = (0, 0.05)
-=======
             mock_bus_factor.return_value = (0, 0.1)
->>>>>>> eecad0be
             mock_dataset_code.return_value = (0.0, 0.15)
             mock_dataset_quality.return_value = (0.0, 0.12)
             mock_performance.return_value = (0.0, 0.08)
@@ -329,11 +285,7 @@
             # Test with all maximum values
             mock_license.return_value = (1.0, 0.1)
             mock_ramp_up.return_value = (1.0, 0.2)
-<<<<<<< HEAD
-            mock_bus_factor.return_value = (10, 0.05)  # Max bus factor
-=======
             mock_bus_factor.return_value = (10, 0.1)  # Max bus factor
->>>>>>> eecad0be
             mock_dataset_code.return_value = (1.0, 0.15)
             mock_dataset_quality.return_value = (1.0, 0.12)
             mock_performance.return_value = (1.0, 0.08)
@@ -362,11 +314,7 @@
         ) as mock_performance:
             mock_license.return_value = (1.0, 0.1)
             mock_ramp_up.return_value = (0.5, 0.2)
-<<<<<<< HEAD
-            mock_bus_factor.return_value = (2, 0.05)
-=======
             mock_bus_factor.return_value = (2, 0.1)
->>>>>>> eecad0be
             mock_dataset_code.return_value = (0.3, 0.15)
             mock_dataset_quality.return_value = (0.7, 0.12)
             mock_performance.return_value = (0.6, 0.08)
@@ -397,11 +345,7 @@
             # Make one function raise an exception
             mock_license.side_effect = Exception("Network error")
             mock_ramp_up.return_value = (0.5, 0.2)
-<<<<<<< HEAD
-            mock_bus_factor.return_value = (2, 0.05)
-=======
             mock_bus_factor.return_value = (2, 0.1)
->>>>>>> eecad0be
             mock_dataset_code.return_value = (0.3, 0.15)
             mock_dataset_quality.return_value = (0.7, 0.12)
             mock_performance.return_value = (0.6, 0.08)
