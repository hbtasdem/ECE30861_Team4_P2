--- conflicted
+++ resolved
@@ -61,22 +61,6 @@
         mock_perf_score: Any,
         mock_ramp_score: Any,
         mock_bus_score: Any,
-<<<<<<< HEAD
-        mock_license_score: Any
-    ) -> None:
-        """Test calculate_all_scores function with mocked dependencies."""
-        # Set up mock return values
-        mock_license_score.return_value = (1.0, 0.05)
-        mock_bus_score.return_value = (0.8*20, 0.05)
-        mock_ramp_score.return_value = (0.9, 0.1)
-        mock_perf_score.return_value = (0.7, 0.05)
-        mock_dataset_score.return_value = (0.6, 0.05)
-        mock_code_score.return_value = (0.5, 0.2)
-        mock_code_quality_score.return_value = (0.1, 0.05)
-        mock_net_score.return_value = {"net_score": 0.75}
-        # Test with a sample model URL
-        result = calculate_all_scores("", "", "https://huggingface.co/test/model", set(), set())
-=======
         mock_license_score: Any,
         mock_code_quality: Any,
     ) -> None:
@@ -91,9 +75,7 @@
         mock_code_quality.return_value = (0.5, 0.1)
         mock_net_score.return_value = {"net_score": 0.75}
         # Test with a sample model URL
-        result = calculate_all_scores("", "", "https://huggingface.co/test/model",
-                                     set(), set())
->>>>>>> eecad0be
+        result = calculate_all_scores("", "", "https://huggingface.co/test/model", set(), set())
         # Verify the result structure
         self.assertIsInstance(result, dict)
         self.assertIn("name", result)
@@ -146,13 +128,7 @@
             mock_net.return_value = {"net_score": 0.75}
             # Test with BERT model
             result = calculate_all_scores(
-<<<<<<< HEAD
                 "", "", "https://huggingface.co/google-bert/bert-base-uncased", set(), set())
-=======
-                "", "", "https://huggingface.co/google-bert/bert-base-uncased",
-                set(), set()
-            )
->>>>>>> eecad0be
             # Verify BERT-specific size scores
             self.assertEqual(result["size_score"]["raspberry_pi"], 0.2)
             self.assertEqual(result["size_score"]["jetson_nano"], 0.4)
@@ -190,13 +166,7 @@
             mock_net.return_value = {"net_score": 0.75}
             # Test with Whisper model
             result = calculate_all_scores(
-<<<<<<< HEAD
                 "", "", "https://huggingface.co/openai/whisper-tiny/tree/main", set(), set())
-=======
-                "", "", "https://huggingface.co/openai/whisper-tiny/tree/main",
-                set(), set()
-            )
->>>>>>> eecad0be
             # Verify Whisper-specific size scores
             self.assertEqual(result["size_score"]["raspberry_pi"], 0.9)
             self.assertEqual(result["size_score"]["jetson_nano"], 0.95)
