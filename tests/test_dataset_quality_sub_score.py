--- conflicted
+++ resolved
@@ -7,10 +7,6 @@
 from typing import Optional, Set, Tuple
 
 sys.path.insert(0, os.path.join(os.path.dirname(__file__), "..", "src/metrics"))
-<<<<<<< HEAD
-
-=======
->>>>>>> 25d18ce8
 from license_score import fetch_readme  # noqa: E402
 
 
