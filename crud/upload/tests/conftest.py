"""Pytest configuration and fixtures for the entire test suite."""

import os
import sys
import tempfile
from pathlib import Path
from typing import Any, Generator

# Set testing mode BEFORE any imports
os.environ["TESTING"] = "true"

# Add project root to path
project_root = Path(__file__).parent.parent.parent.parent  # Go from crud/upload/tests to project root
sys.path.insert(0, str(project_root))

import pytest  # noqa: E402
from sqlalchemy import create_engine  # noqa: E402
from sqlalchemy.orm import Session, sessionmaker  # noqa: E402

from src.models import Base, User  # noqa: E402
from crud.upload.auth import create_access_token  # UPDATED: Import token creation


@pytest.fixture(scope="function")
def test_db() -> Generator[Session, None, None]:
    """Create a temporary file-based SQLite database for each test."""
    # Create temporary database file
    temp_db = tempfile.NamedTemporaryFile(delete=False, suffix=".db")
    temp_db_path = temp_db.name
    temp_db.close()

    # Create file-based engine (more compatible with ThreadPoolExecutor used by TestClient)
    engine = create_engine(
        f"sqlite:///{temp_db_path}",
        connect_args={"check_same_thread": False}
    )

    # Create all tables
    Base.metadata.create_all(engine)

    # Create session
    TestingSessionLocal = sessionmaker(autocommit=False, autoflush=False, bind=engine)
    db = TestingSessionLocal()

    # Create test user with hashed password  # UPDATED: Add hashed_password
    # UPDATED: Using pre-computed bcrypt hash to avoid Windows bcrypt backend issues
    test_user = User(
        id=1,
        username="testuser",
        email="test@example.com",
        hashed_password="$2b$12$w9wxhMSXjJh/NLXdVJr8se0qR/0XNPq8U3QXzPzW4nH5gKmJsQJri",  # UPDATED: Pre-hashed 'testpassword'
        is_admin=False
    )
    db.add(test_user)
    db.commit()

    yield db
    db.close()

    # Cleanup temporary database file
    try:
        os.remove(temp_db_path)
    except Exception:
        pass


<<<<<<< HEAD
@pytest.fixture(scope="function")  # type: ignore[misc]
def test_token() -> str:  # UPDATED: New fixture to generate test JWT token
    """Generate a test JWT token for authentication."""
    token = create_access_token(data={"sub": "1", "is_admin": False})
    return f"bearer {token}"  # UPDATED: Return in bearer format


@pytest.fixture(scope="function")  # type: ignore[misc]
=======
@pytest.fixture(scope="function")
>>>>>>> 03e5fffe
def client(test_db: Session) -> Generator[Any, None, None]:
    """Create a FastAPI TestClient with dependency overrides."""
    from fastapi.testclient import TestClient

    from crud.app import app
    from crud.upload.auth import get_current_user
    from crud.upload.routes import get_current_user_with_auth  # UPDATED: Import helper function
    from src.database import get_db
    from src.models import User

    # UPDATED: Create test user with hashed_password to match database schema
    test_user = User(
        id=1, 
        username="testuser", 
        email="test@example.com", 
        hashed_password="$2b$12$w9wxhMSXjJh/NLXdVJr8se0qR/0XNPq8U3QXzPzW4nH5gKmJsQJri",  # UPDATED: Same pre-hashed password
        is_admin=False
    )

    def override_get_db() -> Generator[Session, None, None]:
        yield test_db

    def override_get_current_user() -> User:
        return test_user
    
    async def override_get_current_user_with_auth() -> User:  # UPDATED: Override helper function too
        return test_user

    # Apply overrides
    app.dependency_overrides[get_db] = override_get_db
    app.dependency_overrides[get_current_user] = override_get_current_user
    app.dependency_overrides[get_current_user_with_auth] = override_get_current_user_with_auth  # UPDATED: Override helper

    # Create client
    client = TestClient(app)

    yield client

    # Cleanup
    app.dependency_overrides.clear()<|MERGE_RESOLUTION|>--- conflicted
+++ resolved
@@ -64,7 +64,6 @@
         pass
 
 
-<<<<<<< HEAD
 @pytest.fixture(scope="function")  # type: ignore[misc]
 def test_token() -> str:  # UPDATED: New fixture to generate test JWT token
     """Generate a test JWT token for authentication."""
@@ -73,9 +72,6 @@
 
 
 @pytest.fixture(scope="function")  # type: ignore[misc]
-=======
-@pytest.fixture(scope="function")
->>>>>>> 03e5fffe
 def client(test_db: Session) -> Generator[Any, None, None]:
     """Create a FastAPI TestClient with dependency overrides."""
     from fastapi.testclient import TestClient
@@ -88,10 +84,10 @@
 
     # UPDATED: Create test user with hashed_password to match database schema
     test_user = User(
-        id=1, 
-        username="testuser", 
-        email="test@example.com", 
-        hashed_password="$2b$12$w9wxhMSXjJh/NLXdVJr8se0qR/0XNPq8U3QXzPzW4nH5gKmJsQJri",  # UPDATED: Same pre-hashed password
+        id=1,
+        username="testuser",
+        email="test@example.com",
+        hashed_password="$2b$12$w9wxhMSXjJh/NLXdVJr8se0qR/0XNPq8U3QXzPzW4nH5gKmJsQJri",  # UPDATED: Pre-hashed 'testpassword'
         is_admin=False
     )
 
@@ -100,7 +96,7 @@
 
     def override_get_current_user() -> User:
         return test_user
-    
+
     async def override_get_current_user_with_auth() -> User:  # UPDATED: Override helper function too
         return test_user
 
