--- conflicted
+++ resolved
@@ -442,116 +442,6 @@
     <a href="#main-content" class="skip-link">Skip to main content</a>
     
     <div class="container">
-<<<<<<< HEAD
-        <header class="header" role="banner">
-            <h1>🤖 Model Quality Scorer</h1>
-            <p>Analyze HuggingFace models with comprehensive quality metrics</p>
-        </header>
-
-        <main id="main-content" role="main">
-            <section class="card" aria-labelledby="input-heading">
-                <h2 id="input-heading" class="visually-hidden">Model Input</h2>
-                <div class="input-section">
-                    <label for="modelUrl">Model URL</label>
-                    <div class="input-group">
-                        <input 
-                            type="url"
-                            id="modelUrl" 
-                            placeholder="https://huggingface.co/microsoft/DialoGPT-medium"
-                            aria-required="true"
-                            aria-describedby="url-help"
-                        >
-                        <button 
-                            class="btn" 
-                            id="analyzeBtn" 
-                            onclick="analyzeModel()"
-                            aria-label="Analyze model"
-                        >
-                            <span aria-hidden="true">🔍</span>
-                            Analyze
-                        </button>
-                    </div>
-                    <div class="examples">
-                        <p id="url-help">Try these examples:</p>
-                        <div class="example-btns" role="group" aria-label="Example model URLs">
-                            <button 
-                                class="example-btn" 
-                                onclick="setModelUrl('https://huggingface.co/microsoft/DialoGPT-medium')"
-                                aria-label="Load DialoGPT-medium example"
-                            >
-                                DialoGPT-medium
-                            </button>
-                            <button 
-                                class="example-btn" 
-                                onclick="setModelUrl('https://huggingface.co/bert-base-uncased')"
-                                aria-label="Load BERT base uncased example"
-                            >
-                                bert-base-uncased
-                            </button>
-                            <button 
-                                class="example-btn" 
-                                onclick="setModelUrl('https://huggingface.co/openai/whisper-small')"
-                                aria-label="Load Whisper small example"
-                            >
-                                whisper-small
-                            </button>
-                        </div>
-                    </div>
-                </div>
-
-                <div id="errorMsg" class="error hidden" role="alert" aria-live="assertive"></div>
-                
-                <div id="loading" class="loading hidden" role="status" aria-live="polite">
-                    <div class="spinner" aria-label="Loading"></div>
-                    <p>Analyzing model... This may take a minute.</p>
-                </div>
-            </section>
-
-            <div id="results" class="results" role="region" aria-live="polite">
-                <section class="card" aria-labelledby="results-heading">
-                    <div class="score-header">
-                        <div>
-                            <h2 id="results-heading">
-                                <span id="modelName">Model Name</span>
-                            </h2>
-                            <span class="badge" id="modelCategory">MODEL</span>
-                        </div>
-                        <a href="#" id="modelLink" target="_blank" class="link-btn" rel="noopener noreferrer">
-                            <span aria-hidden="true">🔗</span>
-                            View on HuggingFace
-                            <span class="visually-hidden">(opens in new tab)</span>
-                        </a>
-                    </div>
-
-                    <div class="net-score" role="region" aria-labelledby="net-score-label">
-                        <div>
-                            <div class="score-number" id="netScore" aria-label="Overall score">85</div>
-                            <div id="net-score-label">Overall Score</div>
-                        </div>
-                        <div class="score-bar">
-                            <div class="progress-bar" role="progressbar" aria-valuenow="85" aria-valuemin="0" aria-valuemax="100" aria-label="Score progress">
-                                <div class="progress-fill" id="netScoreBar"></div>
-                            </div>
-                            <p style="margin-top: 0.5rem; font-size: 0.9rem; opacity: 0.9;">
-                                Computed in <span id="netScoreLatency">0</span>ms
-                            </p>
-                        </div>
-                    </div>
-
-                    <div class="metrics-grid" id="metricsGrid">
-                        <!-- Metric cards will be inserted here -->
-                    </div>
-                </section>
-
-                <section class="card" aria-labelledby="deployment-heading">
-                    <h3 id="deployment-heading" style="margin-bottom: 1.5rem; color: #333;">
-                        Deployment Compatibility
-                    </h3>
-                    <div class="size-scores" id="sizeScores" role="list">
-                        <!-- Size scores will be inserted here -->
-                    </div>
-                </section>
-=======
       <div class="header">
         <h1>Model Quality Scorer</h1>
         <p>Analyze HuggingFace models with comprehensive quality metrics</p>
@@ -629,7 +519,6 @@
               <p style="margin-top: 0.5rem; font-size: 0.9rem; opacity: 0.9">
                 Computed in <span id="netScoreLatency">0</span>ms
               </p>
->>>>>>> 8395e880
             </div>
         </main>
     </div>
