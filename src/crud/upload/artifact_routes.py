--- conflicted
+++ resolved
@@ -193,15 +193,8 @@
 
         # SENSITIVE MODEL
         # need to figure out how to get the username from authentication
-<<<<<<< HEAD
-        is_sensitive = detect_malicious_patterns(
-            name, artifact_data.url, artifact_id, is_sensitive
-        )
-        username = ""
-=======
         is_sensitive = detect_malicious_patterns(name, artifact_data.url, artifact_id, is_sensitive)
         username = x_authorization
->>>>>>> db119ad9
         if is_sensitive and artifact_type == "model":
             log_sensitive_action(username, "upload", artifact_id)
             check_sensitive_model(name, artifact_data.url, username)
