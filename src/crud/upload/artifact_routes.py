"""Artifact management and registry endpoints - OpenAPI v3.4.4 BASELINE spec only.

FILE PURPOSE:
Implements 9 BASELINE artifact management endpoints that accept artifacts from URLs
and manage them in the registry using S3 storage. All requests require URL-based
artifact sources with no file uploads accepted.

S3 STORAGE STRUCTURE (Per Team Design):
  s3://phase2-s3-bucket/
    ├── model/{id}.json           - Model Artifact objects
    ├── dataset/{id}.json         - Dataset Artifact objects
    ├── code/{id}.json            - Code Artifact objects
    ├── rating/{id}.rate.json     - ModelRating objects (homemade)
    └── relations.json            - Relations table (homemade)

ENDPOINTS IMPLEMENTED (9 BASELINE):
1. POST /artifact/{artifact_type} - Register new artifact from URL
2. GET /artifacts/{artifact_type}/{artifact_id} - Retrieve artifact by type and ID
3. PUT /artifacts/{artifact_type}/{artifact_id} - Update artifact source and metadata
4. POST /artifacts - Query/enumerate artifacts with filters
5. DELETE /reset - Reset registry (admin only)
6. GET /artifact/{artifact_type}/{artifact_id}/cost - Get artifact cost in MB
7. GET /artifact/model/{artifact_id}/lineage - Get artifact lineage graph
8. POST /artifact/model/{artifact_id}/license-check - Check license compatibility
9. POST /artifact/byRegEx - Query artifacts by regular expression

ENVELOPE STRUCTURE (Per Spec Section 3.2.1):
All responses follow:
{
    "metadata": {"name": str, "id": str (ULID), "type": "model|dataset|code"},
    "data": {"url": str, "download_url": str (read-only)}
}
"""

import json
import re
from typing import Any, Dict, List, Optional

import boto3
from botocore.exceptions import ClientError
from fastapi import APIRouter, Header, HTTPException, Query, status
from ulid import ULID

from src.crud.rate_route import rateOnUpload
from src.crud.upload.artifacts import (Artifact, ArtifactData, ArtifactLineageGraph, ArtifactLineageNode,
                                       ArtifactMetadata, ArtifactQuery)
from src.crud.upload.auth import get_current_user
from src.crud.upload.download_artifact import get_download_url
from src.metrics.license_check import license_check

# from src.database import get_db
# from src.database_models import Artifact as ArtifactModel
# from src.database_models import AuditEntry

router = APIRouter(tags=["artifacts"])

# S3 Configuration
BUCKET_NAME = "phase2-s3-bucket"
s3_client = boto3.client("s3")


def _get_artifact_key(artifact_type: str, artifact_id: str) -> str:
    """Get S3 key for artifact object."""
    return f"{artifact_type}/{artifact_id}.json"


def _get_artifacts_by_type(artifact_type: str) -> List[Dict[str, Any]]:
    """List all artifacts of a given type from S3."""
    artifacts = []
    try:
        paginator = s3_client.get_paginator("list_objects_v2")
        pages = paginator.paginate(Bucket=BUCKET_NAME, Prefix=f"{artifact_type}/")

        for page in pages:
            if "Contents" not in page:
                continue
            for obj in page["Contents"]:
                key = obj["Key"]
                if key.endswith(".json") and not key.endswith(".rate.json"):
                    try:
                        response = s3_client.get_object(Bucket=BUCKET_NAME, Key=key)
                        artifact_data = json.loads(
                            response["Body"].read().decode("utf-8")
                        )
                        artifact_data = json.loads(
                            response["Body"].read().decode("utf-8")
                        )
                        artifacts.append(artifact_data)
                    except Exception:
                        pass
    except ClientError:
        pass

    return artifacts


# ============================================================================
# POST /artifact/{artifact_type} - CREATE ARTIFACT (BASELINE)
# ============================================================================


@router.post(
    "/artifact/{artifact_type}",
    response_model=Artifact,
    status_code=status.HTTP_201_CREATED,
)

@router.post(
    "/artifact/{artifact_type}",
    response_model=Artifact,
    status_code=status.HTTP_201_CREATED,
)
async def create_artifact(
    artifact_type: str,
    artifact_data: ArtifactData,
    x_authorization: Optional[str] = Header(None),
) -> Artifact:
    """Create new artifact from source URL per spec.

    Per OpenAPI v3.4.4 spec:
    - Registers a new artifact by providing a downloadable source URL
    - Artifacts may share a name; refer to id as unique identifier
    - Returns HTTP 201 Created with full Artifact envelope

    Args:
        artifact_type: Artifact type (model, dataset, or code)
        artifact_data: Request body with source URL
        x_authorization: Bearer token for authentication

    Returns:
        Artifact: Full artifact with generated id and download_url

    Raises:
        HTTPException: 400 if invalid type, 403 if auth fails, 409 if duplicate
    """
    # ========================================================================
    # AUTHENTICATION
    # ========================================================================
    # Per OpenAPI spec: All endpoints require X-Authorization header
    if not x_authorization:
        raise HTTPException(
            status_code=status.HTTP_403_FORBIDDEN,
            detail="Missing X-Authorization header",
        )

    try:
        get_current_user(x_authorization, None)
    except HTTPException:
        raise HTTPException(
            status_code=status.HTTP_403_FORBIDDEN,
            detail="Authentication failed: Invalid or expired token",
        )

    # ========================================================================
    # VALIDATION
    # ========================================================================
    # Validate artifact type
    valid_types = {"model", "dataset", "code"}
    if artifact_type not in valid_types:
        raise HTTPException(
            status_code=status.HTTP_400_BAD_REQUEST,
            detail=f"Invalid artifact type: {artifact_type}. "
            f"Must be one of: {', '.join(valid_types)}",
        )

    # Validate artifact data
    if not artifact_data.url:
        raise HTTPException(
            status_code=status.HTTP_400_BAD_REQUEST,
            detail="Artifact data must contain 'url' field",
        )

    # ========================================================================
    # CREATE ARTIFACT IN S3
    # ========================================================================
    try:
        # Generate unique ID
        artifact_id = str(ULID())

        # RATE MODEL: if model ingestible will store rating in s3 and return True
        if artifact_type == "model":
            if not rateOnUpload(artifact_data.url, artifact_id):
                raise HTTPException(
                    status_code=424,
                    detail="Artifact is not registered due to the disqualified rating.",
                )
                raise HTTPException(
                    status_code=424,
                    detail="Artifact is not registered due to the disqualified rating.",
                )

        # Get download_url
        download_url = get_download_url(artifact_data.url, artifact_id, artifact_type)

        # Extract name from URL
        name = artifact_data.url.split("/")[-1]
        if not name or name.startswith("http"):
            name = f"{artifact_type}_{artifact_id[:8]}"

        # Create spec-compliant envelope
        artifact_envelope = {
            "metadata": {"name": name, "id": artifact_id, "type": artifact_type},
            "data": {"url": artifact_data.url, "download_url": download_url},
        }

        # Store in S3
        key = f"{artifact_type}/{artifact_id}.json"
        s3_client.put_object(
            Bucket=BUCKET_NAME,
            Key=key,
            Body=json.dumps(artifact_envelope, indent=2),
            ContentType="application/json",
        )
        s3_client.put_object(
            Bucket=BUCKET_NAME,
            Key=key,
            Body=json.dumps(artifact_envelope, indent=2),
            ContentType="application/json",
        )

        return artifact_envelope

    except Exception as e:
        raise HTTPException(
            status_code=status.HTTP_400_BAD_REQUEST,
            detail=f"Failed to create artifact: {str(e)}",
        )


# ============================================================================
# GET /artifacts/{artifact_type}/{artifact_id} - RETRIEVE ARTIFACT (BASELINE)
# ============================================================================


@router.get("/artifacts/{artifact_type}/{artifact_id}", response_model=Artifact)
async def get_artifact(
    artifact_type: str,
    artifact_id: str,
    x_authorization: Optional[str] = Header(None),
) -> Artifact:
    """Retrieve artifact by type and ID per spec.

    Per OpenAPI v3.4.4 spec:
    - Returns the artifact with specified type and ID
    - Returns 404 if artifact not found

    Args:
        artifact_type: Artifact type (model, dataset, or code)
        artifact_id: Unique artifact identifier
        x_authorization: Bearer token for authentication

    Returns:
        Artifact: Full artifact envelope with metadata and data

    Raises:
        HTTPException: 403 if auth fails, 404 if not found
    """
    # ========================================================================
    # AUTHENTICATION
    # ========================================================================
    # Per OpenAPI spec: All endpoints require X-Authorization header
    if not x_authorization:
        raise HTTPException(
            status_code=status.HTTP_403_FORBIDDEN,
            detail="Missing X-Authorization header",
        )

    try:
        get_current_user(x_authorization, None)
    except HTTPException:
        raise HTTPException(
            status_code=status.HTTP_403_FORBIDDEN,
            detail="Authentication failed: Invalid or expired token",
        )

    # ========================================================================
    # RETRIEVE ARTIFACT FROM S3
    # ========================================================================
    try:
        key = f"{artifact_type}/{artifact_id}.json"
        response = s3_client.get_object(Bucket=BUCKET_NAME, Key=key)
        artifact_envelope = json.loads(response["Body"].read().decode("utf-8"))

        return artifact_envelope
        # Artifact(
        #     metadata=ArtifactMetadata(
        #         name=artifact_envelope["metadata"]["name"],
        #         id=artifact_envelope["metadata"]["id"],
        #         type=artifact_envelope["metadata"]["type"],
        #     ),
        #     data=ArtifactData(
        #         url=artifact_envelope["data"]["url"],
        #         download_url=artifact_envelope["data"]["download_url"],
        #     ),
        # )

    except ClientError as e:
        if e.response["Error"]["Code"] == "NoSuchKey":
            raise HTTPException(
                status_code=status.HTTP_404_NOT_FOUND,
                detail=f"Artifact not found: {artifact_type}/{artifact_id}",
            )
        raise HTTPException(
            status_code=status.HTTP_400_BAD_REQUEST,
            detail=f"Failed to retrieve artifact: {str(e)}",
        )
    except Exception as e:
        raise HTTPException(
            status_code=status.HTTP_400_BAD_REQUEST,
            detail=f"Failed to retrieve artifact: {str(e)}",
        )


# ============================================================================
# PUT /artifacts/{artifact_type}/{artifact_id} - UPDATE ARTIFACT (BASELINE)
# ============================================================================


@router.put("/artifacts/{artifact_type}/{artifact_id}", response_model=Artifact)
@router.put("/artifacts/{artifact_type}/{artifact_id}", response_model=Artifact)
async def update_artifact(
    artifact_type: str,
    artifact_id: str,
    artifact_data: ArtifactData,
    x_authorization: Optional[str] = Header(None),
) -> Artifact:
    """Update artifact metadata and source URL per spec.

    Per OpenAPI v3.4.4 spec:
    - Updates the artifact source (from artifact_data)
    - Returns 404 if artifact not found

    Args:
        artifact_type: Artifact type (model, dataset, or code)
        artifact_id: Unique artifact identifier
        artifact_data: New artifact data (url and optional download_url)
        x_authorization: Bearer token for authentication

    Returns:
        Artifact: Updated artifact envelope

    Raises:
        HTTPException: 403 if auth fails, 404 if not found
    """
    # ========================================================================
    # AUTHENTICATION
    # ========================================================================
    if not x_authorization:
        raise HTTPException(
            status_code=status.HTTP_403_FORBIDDEN,
            detail="Missing X-Authorization header",
        )

    try:
        get_current_user(x_authorization, None)
    except HTTPException:
        raise HTTPException(
            status_code=status.HTTP_403_FORBIDDEN,
            detail="Authentication failed: Invalid or expired token",
        )

    # ========================================================================
    # RETRIEVE AND UPDATE ARTIFACT IN S3
    # ========================================================================
    try:
        key = _get_artifact_key(artifact_type, artifact_id)

        # Get existing artifact
        response = s3_client.get_object(Bucket=BUCKET_NAME, Key=key)
        artifact_envelope = json.loads(response["Body"].read().decode("utf-8"))

        # Update URL
        if artifact_data.url:
            artifact_envelope["data"]["url"] = artifact_data.url
            # Update name if derived from URL
            name = artifact_data.url.split("/")[-1]
            if name and not name.startswith("http"):
                artifact_envelope["metadata"]["name"] = name

        # Save back to S3
        s3_client.put_object(
            Bucket=BUCKET_NAME,
            Key=key,
            Body=json.dumps(artifact_envelope, indent=2),
            ContentType="application/json",
        )

        return Artifact(
            metadata=ArtifactMetadata(
                name=artifact_envelope["metadata"]["name"],
                id=artifact_envelope["metadata"]["id"],
                type=artifact_envelope["metadata"]["type"],
            ),
            data=ArtifactData(
                url=artifact_envelope["data"]["url"],
                download_url=artifact_envelope["data"]["download_url"],
            ),
        )

    except ClientError as e:
        if e.response["Error"]["Code"] == "NoSuchKey":
            raise HTTPException(
                status_code=status.HTTP_404_NOT_FOUND,
                detail=f"Artifact not found: {artifact_type}/{artifact_id}",
            )
        raise HTTPException(
            status_code=status.HTTP_400_BAD_REQUEST,
            detail=f"Failed to update artifact: {str(e)}",
        )
    except Exception as e:
        raise HTTPException(
            status_code=status.HTTP_400_BAD_REQUEST,
            detail=f"Failed to update artifact: {str(e)}",
        )


# ============================================================================
# POST /artifacts - QUERY/ENUMERATE ARTIFACTS (BASELINE)
# ============================================================================


@router.post("/artifacts", response_model=List[ArtifactMetadata])
async def enumerate_artifacts(
    queries: List[ArtifactQuery],
    offset: Optional[int] = Query(None),
    x_authorization: Optional[str] = Header(None),
) -> List[ArtifactMetadata]:
    """Query and enumerate artifacts per spec.

    Per OpenAPI v3.4.4 spec:
    - Request body is array of ArtifactQuery objects
    - Each query specifies name pattern and optional type filters
    - Multiple queries are OR'd together
    - Returns ArtifactMetadata array (just name, id, type)
    - Supports pagination via offset parameter

    Args:
        queries: Array of ArtifactQuery objects with filters
        offset: Pagination offset (default 0)
        x_authorization: Bearer token for authentication

    Returns:
        List[ArtifactMetadata]: Array of matching artifacts

    Raises:
        HTTPException: 400 if invalid query, 403 if auth fails
    """
    # ========================================================================
    # AUTHENTICATION
    # ========================================================================
    # Per OpenAPI spec: All endpoints require X-Authorization header
    if not x_authorization:
        raise HTTPException(
            status_code=status.HTTP_403_FORBIDDEN,
            detail="Missing X-Authorization header",
        )

    try:
        get_current_user(x_authorization, None)
    except HTTPException:
        raise HTTPException(
            status_code=status.HTTP_403_FORBIDDEN,
            detail="Authentication failed: Invalid or expired token",
        )

    # ========================================================================
    # VALIDATION
    # ========================================================================
    if not queries:
        raise HTTPException(
            status_code=status.HTTP_400_BAD_REQUEST,
            detail="At least one query is required",
        )

    # ========================================================================
    # BUILD QUERY FROM S3
    # ========================================================================
    try:
        offset_int = offset if offset is not None else 0
        page_size = 100

        results = []
        seen_ids = set()

        for query in queries:
            # Determine types to search
            types_to_search = (
                query.types if query.types else ["model", "dataset", "code"]
            )
            types_to_search = (
                query.types if query.types else ["model", "dataset", "code"]
            )

            for artifact_type in types_to_search:
                artifacts = _get_artifacts_by_type(artifact_type)

                # Filter by name if not wildcard
                if query.name != "*":
                    artifacts = [
                        a
                        for a in artifacts
                        if query.name.lower() in a["metadata"]["name"].lower()
                    ]

                # Add to results, avoiding duplicates
                for artifact in artifacts:
                    artifact_id = artifact["metadata"]["id"]
                    if artifact_id not in seen_ids:
                        seen_ids.add(artifact_id)
                        results.append(artifact)

        # Apply pagination
<<<<<<< HEAD
        paginated_results = results[offset_int:offset_int + page_size]  # noqa: E203
=======
        paginated_results = results[offset_int: offset_int + page_size]
>>>>>>> db2a34cc

        # Convert to metadata
        metadata_list = [
            ArtifactMetadata(
                name=artifact["metadata"]["name"],
                id=artifact["metadata"]["id"],
                type=artifact["metadata"]["type"],
            )
            for artifact in paginated_results
        ]

        return metadata_list

    except Exception as e:
        raise HTTPException(
            status_code=status.HTTP_400_BAD_REQUEST,
            detail=f"Query failed: {str(e)}",
        )


# ============================================================================
# DELETE /reset - RESET REGISTRY (BASELINE)
# ============================================================================


@router.delete("/reset")
async def reset_registry(
    x_authorization: Optional[str] = Header(None),
) -> Dict[str, str]:
    """Reset the registry to system default state (admin only).

    Per OpenAPI v3.4.4 spec:
    - Requires admin authorization
    - Deletes all artifacts
    - Returns 200 on success, 401 if not admin

    Args:
        x_authorization: Bearer token for authentication

    Returns:
        Dict with success message

    Raises:
        HTTPException: 401 if not admin, 403 if auth fails
    """
    # if not x_authorization:
    #     raise HTTPException(
    #         status_code=status.HTTP_403_FORBIDDEN,
    #         detail="Missing X-Authorization header",
    #     )

    # try:
    #     current_user = get_current_user(x_authorization, None)
    # except HTTPException:
    #     raise HTTPException(
    #         status_code=status.HTTP_403_FORBIDDEN,
    #         detail="Authentication failed: Invalid or expired token",
    #     )

    # Check if user is admin
    # if not current_user.is_admin:
    #     raise HTTPException(
    #         status_code=status.HTTP_401_UNAUTHORIZED,
    #         detail="You do not have permission to reset the registry",
    #     )

    try:
        # Delete all artifacts
        paginator = s3_client.get_paginator("list_objects_v2")
        pages = paginator.paginate(Bucket=BUCKET_NAME)

        for page in pages:
            if "Contents" not in page:
                continue
            for obj in page["Contents"]:
                s3_client.delete_object(Bucket=BUCKET_NAME, Key=obj["Key"])

        return {"message": "Registry is reset."}
    except Exception as e:
        raise HTTPException(
            status_code=status.HTTP_400_BAD_REQUEST,
            detail=f"Failed to reset registry: {str(e)}",
        )


# ============================================================================
# GET /artifact/{artifact_type}/{artifact_id}/cost - GET ARTIFACT COST (BASELINE)
# ============================================================================


@router.get("/artifact/{artifact_type}/{artifact_id}/cost")
async def get_artifact_cost(
    artifact_type: str,
    artifact_id: str,
    dependency: bool = Query(False),
    x_authorization: Optional[str] = Header(None),
) -> Dict[str, Any]:
    """Get the cost of an artifact and optionally its dependencies.

    Per OpenAPI v3.4.4 spec:
    - Returns cost in MB (download size)
    - Includes dependency costs if dependency=true
    - Returns 404 if artifact not found

    Args:
        artifact_type: Artifact type (model, dataset, or code)
        artifact_id: Unique artifact identifier
        dependency: Include dependency costs (default: False)
        x_authorization: Bearer token for authentication

    Returns:
        Dict with cost information

    Raises:
        HTTPException: 403 if auth fails, 404 if not found
    """
    if not x_authorization:
        raise HTTPException(
            status_code=status.HTTP_403_FORBIDDEN,
            detail="Missing X-Authorization header",
        )

    try:
        get_current_user(x_authorization, None)
    except HTTPException:
        raise HTTPException(
            status_code=status.HTTP_403_FORBIDDEN,
            detail="Authentication failed: Invalid or expired token",
        )

    try:
        key = _get_artifact_key(artifact_type, artifact_id)
        s3_client.head_object(Bucket=BUCKET_NAME, Key=key)
    except ClientError as e:
        if e.response["Error"]["Code"] == "404":
            raise HTTPException(
                status_code=status.HTTP_404_NOT_FOUND,
                detail="Artifact does not exist.",
            )
        raise HTTPException(
            status_code=status.HTTP_400_BAD_REQUEST,
            detail=f"Failed to retrieve artifact: {str(e)}",
        )

    # For now, return placeholder cost
    cost_data = {artifact_id: {"total_cost": 100.0}}

    if dependency:
        cost_data[artifact_id]["standalone_cost"] = 100.0

    return cost_data


# ============================================================================
# GET /artifact/model/{artifact_id}/lineage - GET ARTIFACT LINEAGE (BASELINE)
# ============================================================================


@router.get(
    "/artifact/model/{artifact_id}/lineage", response_model=ArtifactLineageGraph
)
async def get_artifact_lineage(
    artifact_id: str,
    x_authorization: Optional[str] = Header(None),
) -> ArtifactLineageGraph:
    """Retrieve the lineage graph for an artifact.

    Per OpenAPI v3.4.4 spec:
    - Returns lineage graph extracted from structured metadata
    - Returns 404 if artifact not found

    Args:
        artifact_id: Unique artifact identifier
        x_authorization: Bearer token for authentication

    Returns:
        ArtifactLineageGraph with nodes and edges

    Raises:
        HTTPException: 403 if auth fails, 404 if not found
    """
    if not x_authorization:
        raise HTTPException(
            status_code=status.HTTP_403_FORBIDDEN,
            detail="Missing X-Authorization header",
        )

    try:
        get_current_user(x_authorization, None)
    except HTTPException:
        raise HTTPException(
            status_code=status.HTTP_403_FORBIDDEN,
            detail="Authentication failed: Invalid or expired token",
        )

    try:
        key = _get_artifact_key("model", artifact_id)
        response = s3_client.get_object(Bucket=BUCKET_NAME, Key=key)
        artifact_envelope = json.loads(response["Body"].read().decode("utf-8"))

        # For now, return self as a single node with no edges
        nodes = [
            ArtifactLineageNode(
                artifact_id=artifact_id,
                name=artifact_envelope["metadata"]["name"],
                source="metadata",
            )
        ]

        return ArtifactLineageGraph(nodes=nodes, edges=[])

    except ClientError as e:
        if e.response["Error"]["Code"] == "NoSuchKey":
            raise HTTPException(
                status_code=status.HTTP_404_NOT_FOUND,
                detail="Artifact does not exist.",
            )
        raise HTTPException(
            status_code=status.HTTP_400_BAD_REQUEST,
            detail=f"Failed to retrieve artifact: {str(e)}",
        )


# ============================================================================
# POST /artifact/model/{artifact_id}/license-check - LICENSE COMPATIBILITY (BASELINE)
# ============================================================================


@router.post("/artifact/model/{artifact_id}/license-check")
async def check_license_compatibility(
    artifact_id: str,
    request_body: Dict[str, Any],
    x_authorization: Optional[str] = Header(None),
) -> bool:
    """Assess license compatibility for fine-tune and inference usage.

    Per OpenAPI v3.4.4 spec:
    - Takes github_url in request body
    - Evaluates GitHub project license
    - Returns JSON with boolean compatibility status
    - Returns 404 if artifact/GitHub project not found
    - Returns 502 if external license info unavailable

    Args:
        artifact_id: Unique model artifact identifier
        request_body: Request body with github_url
        x_authorization: Bearer token for authentication

    Returns:
        Dict with boolean license compatibility result

    Raises:
        HTTPException: 400 if malformed, 403 if auth fails, 404 if not found, 502 if external error
    """
    # Per OpenAPI spec: All endpoints require X-Authorization header
    if not x_authorization:
        raise HTTPException(
            status_code=status.HTTP_403_FORBIDDEN,
            detail="Authentication failed due to invalid or missing AuthenticationToken.",
        )

    try:
        get_current_user(x_authorization, None)
    except HTTPException:
        raise HTTPException(
            status_code=status.HTTP_403_FORBIDDEN,
            detail="Authentication failed due to invalid or missing AuthenticationToken.",
        )

    # Validate request body
    if "github_url" not in request_body:
        raise HTTPException(
            status_code=status.HTTP_400_BAD_REQUEST,
            detail="The license check request is malformed or references an unsupported usage context.",
        )

    github_url = request_body.get("github_url")
    if not github_url or not isinstance(github_url, str):
        raise HTTPException(
            status_code=status.HTTP_400_BAD_REQUEST,
            detail="The license check request is malformed or references an unsupported usage context.",
        )

    # Verify artifact exists
    try:
        key = _get_artifact_key("model", artifact_id)
        s3_client.head_object(Bucket=BUCKET_NAME, Key=key)
    except ClientError as e:
        if e.response["Error"]["Code"] == "404":
            raise HTTPException(
                status_code=status.HTTP_404_NOT_FOUND,
                detail="The artifact or GitHub project could not be found.",
            )
        raise HTTPException(
            status_code=status.HTTP_502_BAD_GATEWAY,
            detail="External license information could not be retrieved.",
        )

    return license_check(github_url, artifact_id)


# ============================================================================
# POST /artifact/byRegEx - QUERY BY REGULAR EXPRESSION (BASELINE)
# ============================================================================


@router.post("/artifact/byRegEx", response_model=List[ArtifactMetadata])
async def get_artifacts_by_regex(
    request: Dict[str, str],
    x_authorization: Optional[str] = Header(None),
) -> List[ArtifactMetadata]:
    """Search for artifacts using regular expression over names.

    Per OpenAPI v3.4.4 spec:
    - Searches artifact names
    - Similar to search by name but using regex
    - Returns 404 if no artifacts found

    Args:
        request: Request body with regex pattern
        x_authorization: Bearer token for authentication

    Returns:
        List[ArtifactMetadata]: Matching artifacts

    Raises:
        HTTPException: 400 if invalid regex, 403 if auth fails, 404 if no matches
    """
    if not x_authorization:
        raise HTTPException(
            status_code=status.HTTP_403_FORBIDDEN,
            detail="Missing X-Authorization header",
        )

    try:
        get_current_user(x_authorization, None)
    except HTTPException:
        raise HTTPException(
            status_code=status.HTTP_403_FORBIDDEN,
            detail="Authentication failed: Invalid or expired token",
        )

    if "regex" not in request:
        raise HTTPException(
            status_code=status.HTTP_400_BAD_REQUEST,
            detail="There is missing field(s) in the artifact_regex or it is formed improperly, or is invalid",
        )

    try:
        regex_pattern = re.compile(request["regex"])
    except re.error as e:
        raise HTTPException(
            status_code=status.HTTP_400_BAD_REQUEST,
            detail=f"There is missing field(s) in the artifact_regex or it is formed improperly, or is invalid: {str(e)}",
        )

    # Search artifacts across all types
    matching = []
    for artifact_type in ["model", "dataset", "code"]:
        artifacts = _get_artifacts_by_type(artifact_type)
        for artifact in artifacts:
            if regex_pattern.search(artifact["metadata"]["name"]):
                matching.append(
                    ArtifactMetadata(
                        name=artifact["metadata"]["name"],
                        id=artifact["metadata"]["id"],
                        type=artifact["metadata"]["type"],
                    )
                )

    if not matching:
        raise HTTPException(
            status_code=status.HTTP_404_NOT_FOUND,
            detail="No artifact found under this regex.",
        )

    return matching<|MERGE_RESOLUTION|>--- conflicted
+++ resolved
@@ -510,11 +510,7 @@
                         results.append(artifact)
 
         # Apply pagination
-<<<<<<< HEAD
         paginated_results = results[offset_int:offset_int + page_size]  # noqa: E203
-=======
-        paginated_results = results[offset_int: offset_int + page_size]
->>>>>>> db2a34cc
 
         # Convert to metadata
         metadata_list = [
