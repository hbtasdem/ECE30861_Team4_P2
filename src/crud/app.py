--- conflicted
+++ resolved
@@ -15,11 +15,6 @@
 10. GET /health (defined below)
 11. GET /artifact/model/{id}/rate (in rate/routes.py)
 """
-<<<<<<< HEAD
-
-import logging
-=======
->>>>>>> 8395e880
 # app.py
 
 import logging
@@ -27,11 +22,7 @@
 from pathlib import Path
 from typing import Any, Dict, List
 
-<<<<<<< HEAD
-from fastapi import FastAPI, Request
-=======
 from fastapi import FastAPI, Query, Request
->>>>>>> 8395e880
 
 # Add src and parent to path for imports
 sys.path.insert(0, str(Path(__file__).parent))
@@ -39,15 +30,11 @@
 
 from src.authentication_routes import router as auth_router  # noqa: E402
 from src.crud.rate_route import router as rate_router  # noqa: E402
-<<<<<<< HEAD
 from src.crud.upload.artifact_routes import \
     router as artifact_router  # noqa: E402
-=======
-from src.crud.upload.artifact_routes import router as artifact_router  # noqa: E402
 from src.database import init_db  # noqa: E402
 from src.health_monitor import HealthComponentCollection  # noqa: E402
 from src.health_monitor import health_monitor  # noqa: E402
->>>>>>> 8395e880
 
 # Initialize FastAPI app
 app = FastAPI(
@@ -56,56 +43,15 @@
     version="1.0.0",
 )
 
-# Configure logging
-logging.basicConfig(level=logging.INFO)
-logger = logging.getLogger("uvicorn")
-logging.getLogger("botocore").setLevel(logging.WARNING)
 
-
-@app.middleware("http")
-async def log_requests(request: Request, call_next):
-    logger.info(f"Incoming request: {request.method} {request.url}")
-
-    try:
-        body = await request.json()
-        logger.info(f"Request body: {body}")
-    except Exception:
-        body = None
-
-<<<<<<< HEAD
-    response = await call_next(request)
-=======
 # Per spec Section 3.2.1: S3-based artifact storage
 # Database tables are used for authentication and audit logging
 @app.on_event("startup")
 def startup_event():
     """Initialize database on application startup"""
     init_db()
->>>>>>> 8395e880
-
-    logger.info(f"Response status: {response.status_code}")
-    if hasattr(response, "body") and response.body is not None:
-        try:
-            logger.info(f"Response body: {response.body.decode('utf-8')}")
-        except Exception:
-            logger.info(f"Response body (binary or non-text): {response.body}")
-
-    return response
 
 
-# Initialize database tables and default admin user
-from src.database import init_db  # noqa: E402
-
-<<<<<<< HEAD
-init_db()
-
-# Include routers - BASELINE + NON-BASELINE endpoints
-app.include_router(auth_router)  # PUT /authenticate, POST /register
-app.include_router(
-    artifact_router
-)  # POST/GET/PUT /artifact(s)/{type}/{id}, POST /artifacts
-app.include_router(rate_router)  # GET /artifact/model/{artifact)id}/rate
-=======
 # --------------- Configure logging ---------------
 logging.basicConfig(level=logging.INFO)
 logger = logging.getLogger("uvicorn")
@@ -141,7 +87,6 @@
 app.include_router(artifact_router)  # POST/GET/PUT /artifact(s)/{type}/{id}, POST /artifacts
 app.include_router(rate_router)  # GET /artifact/model/{id}/rate
 app.include_router(auth_router)  # PUT /authenticate, POST /register
->>>>>>> 8395e880
 
 
 @app.get("/")
@@ -164,109 +109,26 @@
     return {"status": "ok"}
 
 
-@app.get("/health/components")
-def health_components(
-    window_minutes: int = 60, include_timeline: bool = False
-) -> Dict[str, Any]:
-    """Get component health details (NON-BASELINE per spec).
+@app.get("/health/components", response_model=HealthComponentCollection)
+def get_health_components(
+    windowMinutes: int = Query(60, ge=5, le=1440),
+    includeTimeline: bool = Query(False),
+) -> HealthComponentCollection:
+    """Get detailed health diagnostics for registry components (NON-BASELINE).
 
-    Returns per-component health diagnostics including status, active issues, and log references.
+    Per OpenAPI v3.4.4 spec /health/components endpoint:
+    - Returns per-component health diagnostics
+    - Includes status, metrics, issues, and logs from observation window
+    - Optional timeline sampling available
 
     Args:
-        window_minutes: Length of observation window in minutes (5-1440). Defaults to 60.
-        include_timeline: Set to true to include per-component activity timelines.
+        windowMinutes: Observation window in minutes (5-1440, default 60)
+        includeTimeline: Include activity timelines if true (default false)
 
     Returns:
-        HealthComponentCollection with detailed component status information.
+        HealthComponentCollection with all component details
     """
-<<<<<<< HEAD
-    from datetime import datetime, timezone
-
-    # Validate window_minutes
-    if window_minutes < 5 or window_minutes > 1440:
-        window_minutes = 60
-
-    return {
-        "components": [
-            {
-                "id": "api-server",
-                "display_name": "API Server",
-                "status": "ok",
-                "observed_at": datetime.now(timezone.utc).isoformat(),
-                "description": "Main FastAPI application server",
-                "metrics": {
-                    "uptime_seconds": 3600,
-                    "request_count": 150,
-                    "error_rate": 0.01
-                },
-                "issues": [],
-                "timeline": [] if not include_timeline else [
-                    {
-                        "bucket": datetime.now(timezone.utc).isoformat(),
-                        "value": 150.0,
-                        "unit": "requests/hour"
-                    }
-                ],
-                "logs": [
-                    {
-                        "label": "API Server Logs",
-                        "url": "http://localhost:8000/logs/api-server",
-                        "tail_available": True,
-                        "last_updated_at": datetime.now(timezone.utc).isoformat()
-                    }
-                ]
-            },
-            {
-                "id": "database",
-                "display_name": "Database",
-                "status": "ok",
-                "observed_at": datetime.now(timezone.utc).isoformat(),
-                "description": "PostgreSQL database connection",
-                "metrics": {
-                    "connection_pool_size": 10,
-                    "active_connections": 2,
-                    "query_latency_ms": 45.2
-                },
-                "issues": [],
-                "timeline": [],
-                "logs": [
-                    {
-                        "label": "Database Logs",
-                        "url": "http://localhost:8000/logs/database",
-                        "tail_available": True,
-                        "last_updated_at": datetime.now(timezone.utc).isoformat()
-                    }
-                ]
-            },
-            {
-                "id": "s3-storage",
-                "display_name": "S3 Storage",
-                "status": "ok",
-                "observed_at": datetime.now(timezone.utc).isoformat(),
-                "description": "AWS S3 artifact storage",
-                "metrics": {
-                    "bucket_size_gb": 125.5,
-                    "object_count": 847,
-                    "request_count_last_hour": 234
-                },
-                "issues": [],
-                "timeline": [],
-                "logs": [
-                    {
-                        "label": "S3 Access Logs",
-                        "url": "http://localhost:8000/logs/s3",
-                        "tail_available": True,
-                        "last_updated_at": datetime.now(timezone.utc).isoformat()
-                    }
-                ]
-            }
-        ],
-        "generated_at": datetime.now(timezone.utc).isoformat(),
-        "window_minutes": window_minutes
-    }
-=======
     return health_monitor.get_health_components(window_minutes=windowMinutes, include_timeline=includeTimeline)
->>>>>>> 8395e880
 
 
 @app.get("/tracks")
