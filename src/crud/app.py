--- conflicted
+++ resolved
@@ -28,8 +28,7 @@
 sys.path.insert(0, str(Path(__file__).parent.parent))
 
 from src.crud.rate.rate_route import router as rate_router  # noqa: E402
-from src.crud.upload.artifact_routes import \
-    router as artifact_router  # noqa: E402
+from src.crud.upload.artifact_routes import router as artifact_router  # noqa: E402
 
 # Initialize FastAPI app
 app = FastAPI(
@@ -38,14 +37,9 @@
     version="1.0.0",
 )
 
-<<<<<<< HEAD
-# Per spec Section 3.2.1: S3-based artifact storage (no database initialization needed)
-# Database tables are only used by test files, not production code
-=======
 # Initialize database only if not in test mode
 # if os.getenv("TESTING") != "true":
 #     init_db()
->>>>>>> 3d2e85d6
 
 # Include routers - BASELINE endpoints only
 app.include_router(
