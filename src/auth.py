--- conflicted
+++ resolved
@@ -1,23 +1,14 @@
 # auth.py
-<<<<<<< HEAD
 
 from fastapi import Depends, HTTPException, status
 from models import User
 
 
-=======
-from fastapi import Depends, HTTPException, status
-from models import User
-
->>>>>>> d1f2c5c9
 # Mock for testing; in production, use JWT or session-based auth
 _current_user = None
 
 
-<<<<<<< HEAD
 # db is a placeholder for a database session dependency
-=======
->>>>>>> d1f2c5c9
 def get_current_user(db=None) -> User:
     """Get current authenticated user (mock for now)"""
     if _current_user is None:
@@ -45,8 +36,4 @@
 def clear_test_user():
     """Clear current user"""
     global _current_user
-<<<<<<< HEAD
-    _current_user = None
-=======
-    _current_user = None
->>>>>>> d1f2c5c9
+    _current_user = None