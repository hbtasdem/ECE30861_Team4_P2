#!/usr/bin/env python3

import json
import time
from typing import Any, Dict, Optional, Tuple, cast

import requests

from src.hugging_face_api import get_hf_token

<<<<<<< HEAD
=======

>>>>>>> 8395e880
def get_model_config(model_identifier: str) -> Optional[Dict[str, Any]]:
    """
    Return JSON metadata for a Hugging Face model via API.
    model_identifier can be either:
    - Full URL: https://huggingface.co/microsoft/DialoGPT-medium
    - Model path: microsoft/DialoGPT-medium
    """
    # Clean up the model identifier
    if "huggingface.co/" in model_identifier:
        # Extract path from URL
        model_path = model_identifier.split("huggingface.co/")[1]
        model_path = model_path.split("/tree")[0].split("/blob")[0].strip("/")
    else:
        model_path = model_identifier.strip()

    api_url = f"https://huggingface.co/api/models/{model_path}"
    hf_token = get_hf_token()
    headers = {}
    if hf_token and hf_token.strip():
        headers = {"Authorization": f"Bearer {hf_token}"}

    try:
        resp = requests.get(api_url, headers=headers, timeout=10)

        # Better error handling
        if resp.status_code == 401:
            print(f"Lineage tree: Model '{model_path}' requires authentication or doesn't exist")
            return None
        elif resp.status_code == 404:
            print(f"Lineage tree: Model '{model_path}' not found on Hugging Face")
            return None
        elif resp.status_code == 403:
            print(f"Lineage tree: Access forbidden for model '{model_path}'")
            return None

        resp.raise_for_status()
        return cast(Dict[str, Any], resp.json())

    except Exception as e:
        print(f"ERROR Lineage tree: Could not fetch HF API metadata for model {model_path}: {e}")
        return None


def check_lineage(model_identifier: str) -> Tuple[Optional[Dict[str, Any]], float]:
    """
    Create a lineage tree by checking base-model tag in the metadata.
    Returns a dict with lineage information and the score calculation time.
    """
    start_time = time.time()

    metadata = get_model_config(model_identifier)

    if not metadata:
        return None, time.time() - start_time

    lineage_info = {
        "model": model_identifier,
        "base_model": None,
        "has_lineage": False,
        "lineage_depth": 0,
    }

    # Check for base_model in metadata
    # Common locations: metadata['base_model'], metadata['tags'], metadata['cardData']
    if isinstance(metadata, dict):
        # Direct base_model field
        if "base_model" in metadata:
            lineage_info["base_model"] = metadata["base_model"]
            lineage_info["has_lineage"] = True
            lineage_info["lineage_depth"] = 1

        # Check in cardData
        elif "cardData" in metadata and isinstance(metadata["cardData"], dict):
            if "base_model" in metadata["cardData"]:
                lineage_info["base_model"] = metadata["cardData"]["base_model"]
                lineage_info["has_lineage"] = True
                lineage_info["lineage_depth"] = 1

        # Check tags for base model references
        elif "tags" in metadata and isinstance(metadata["tags"], list):
            for tag in metadata["tags"]:
                if isinstance(tag, str) and tag.startswith("base_model:"):
                    lineage_info["base_model"] = tag.replace("base_model:", "")
                    lineage_info["has_lineage"] = True
                    lineage_info["lineage_depth"] = 1
                    break

    elapsed_time = time.time() - start_time
    return lineage_info, elapsed_time


if __name__ == "__main__":
    import sys

    if len(sys.argv) < 2:
        print("Usage: lineage_tree.py <model_identifier>")
        print("Example: lineage_tree.py microsoft/DialoGPT-medium")
        sys.exit(1)

    for model_id in sys.argv[1:]:
        lineage_info, latency = check_lineage(model_id)
        if lineage_info:
            print(f"\nLineage info for {model_id}:")
            print(json.dumps(lineage_info, indent=2))
            print(f"Latency: {latency:.3f}s")
        else:
            print(f"\nCould not fetch lineage for {model_id}")<|MERGE_RESOLUTION|>--- conflicted
+++ resolved
@@ -8,11 +8,8 @@
 
 from src.hugging_face_api import get_hf_token
 
-<<<<<<< HEAD
-=======
 
->>>>>>> 8395e880
-def get_model_config(model_identifier: str) -> Optional[Dict[str, Any]]:
+def get_model_config(model_identifier: str) -> Optional[Dict[str, Any]]:  # pragma: no cover
     """
     Return JSON metadata for a Hugging Face model via API.
     model_identifier can be either:
@@ -55,7 +52,7 @@
         return None
 
 
-def check_lineage(model_identifier: str) -> Tuple[Optional[Dict[str, Any]], float]:
+def check_lineage(model_identifier: str) -> Tuple[Optional[Dict[str, Any]], float]:  # pragma: no cover
     """
     Create a lineage tree by checking base-model tag in the metadata.
     Returns a dict with lineage information and the score calculation time.
