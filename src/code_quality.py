--- conflicted
+++ resolved
@@ -1,158 +1,3 @@
-<<<<<<< HEAD
-# # code_quality.py
-# """
-# Evaluate Hugging Face model code quality programmatically.
-# Submetrics:
-# - Python code quality (docstrings, complexity, lint) [weight 0.4]
-# - README presence [weight 0.2]
-# - LICENSE presence [weight 0.2]
-# - Example notebook presence [weight 0.2]
-# Only downloads small repo files, not full weights.
-# """
-
-# import ast
-# import subprocess
-# import time
-# from huggingface_hub import HfApi, hf_hub_download
-# from pathlib import Path
-
-# # --------- Helper functions ---------
-
-# def run_command(cmd):
-#     """Run shell command and return stdout."""
-#     result = subprocess.run(cmd, shell=True, capture_output=True, text=True)
-#     return result.stdout
-
-# def get_repo_files(model_name):
-#     """Return a list of all files in the HF repo."""
-#     api = HfApi()
-#     try:
-#         return api.list_repo_files(repo_id=model_name)
-#     except Exception:
-#         return []
-
-# def download_file(model_name, filename):
-#     """Download a single file and return local path."""
-#     try:
-#         return hf_hub_download(repo_id=model_name, filename=filename)
-#     except Exception:
-#         return None
-
-# # --------- Submetric calculators ---------
-
-# def python_files_score(model_name):
-#     """Calculate Python code submetric (docstrings, complexity, lint)."""
-#     py_files = [f for f in get_repo_files(model_name) if f.endswith(".py")]
-#     if not py_files:
-#         return 0.0
-
-#     doc_percent = []
-#     complexity_vals = []
-#     lint_vals = []
-
-#     for f in py_files:
-#         local_path = download_file(model_name, f)
-#         if not local_path:
-#             continue
-
-#         # Docstring coverage
-#         try:
-#             with open(local_path, "r", encoding="utf-8") as fi:
-#                 tree = ast.parse(fi.read())
-#             funcs = [n for n in ast.walk(tree) if isinstance(n, (ast.FunctionDef, ast.ClassDef))]
-#             with_doc = [n for n in funcs if ast.get_docstring(n)]
-#             doc_percent.append(len(with_doc)/len(funcs) if funcs else 1.0)
-#         except Exception:
-#             doc_percent.append(0.0)
-
-#         # Cyclomatic complexity
-#         try:
-#             out = run_command(f"radon cc {local_path} -s -a")
-#             avg = 1.0
-#             for line in out.splitlines():
-#                 if "Average complexity" in line:
-#                     avg = max(0, 1 - float(line.split()[3])/10)
-#             complexity_vals.append(avg)
-#         except Exception:
-#             complexity_vals.append(0.0)
-
-#         # Lint issues
-#         try:
-#             out = run_command(f"flake8 {local_path} --exit-zero --statistics")
-#             total = 0
-#             for line in out.splitlines():
-#                 parts = line.strip().split()
-#                 if parts and parts[0].isdigit():
-#                     total += int(parts[0])
-#             lint_vals.append(max(0, 1 - total/20))
-#         except Exception:
-#             lint_vals.append(0.0)
-
-#     if not doc_percent:
-#         return 0.0
-#     # Aggregate submetrics
-#     doc_score = sum(doc_percent)/len(doc_percent)
-#     complexity_score = sum(complexity_vals)/len(complexity_vals)
-#     lint_score_val = sum(lint_vals)/len(lint_vals)
-#     return 0.4*doc_score + 0.3*complexity_score + 0.3*lint_score_val
-
-# def readme_score(model_name):
-#     files = get_repo_files(model_name)
-#     for f in files:
-#         if f.lower().startswith("readme"):
-#             return 1.0
-#     return 0.0
-
-# def license_score(model_name):
-#     files = get_repo_files(model_name)
-#     for f in files:
-#         if "license" in f.lower():
-#             return 1.0
-#     return 0.0
-
-# def notebook_score(model_name):
-#     files = get_repo_files(model_name)
-#     for f in files:
-#         if f.endswith(".ipynb"):
-#             return 1.0
-#     return 0.0
-
-# # --------- Main metric calculator ---------
-
-# def code_quality_score(model_name):
-#     """
-#     Calculate overall code quality for a Hugging Face model.
-#     Returns: (score 0-1 float, latency in seconds)
-#     """
-#     start_time = time.time()
-
-#     py_score = python_files_score(model_name)          # 0.4 submetric
-#     rd_score = readme_score(model_name) * 0.2         # README weight
-#     lic_score = license_score(model_name) * 0.2       # LICENSE weight
-#     nb_score = notebook_score(model_name) * 0.2       # Notebook weight
-
-#     print(py_score)
-#     print(rd_score) #
-#     print(lic_score) #
-#     print(nb_score)
-
-
-#     overall_score = py_score + rd_score + lic_score + nb_score
-#     latency = time.time() - start_time
-#     return overall_score, latency
-
-# # --------- Test / CLI ---------
-# if __name__ == "__main__":
-#     import sys
-#     if len(sys.argv) < 2:
-#         print("Usage: python code_quality.py <model_name>")
-#         sys.exit(1)
-#     model_name = sys.argv[1]
-#     score, latency = code_quality_score(model_name)
-#     print(f"Code quality score for {model_name}: {score:.3f}, latency: {latency:.2f}s")
-
-=======
->>>>>>> ff7e1d9e
 # code_quality.py
 """
 Evaluate Hugging Face model repository quality.
@@ -168,12 +13,6 @@
 import time
 from huggingface_hub import HfApi, hf_hub_download
 
-<<<<<<< HEAD
-# --------- Helper functions ---------
-
-
-=======
->>>>>>> ff7e1d9e
 def get_repo_files(model_name):
     """Return a list of all files in the HF repo."""
     api = HfApi()
@@ -233,12 +72,6 @@
     return 0.0
 
 
-<<<<<<< HEAD
-# --------- Main metric calculator ---------
-
-
-=======
->>>>>>> ff7e1d9e
 def code_quality_score(model_name):
     """
     Calculate overall code quality for a Hugging Face model repo.
