--- conflicted
+++ resolved
@@ -709,19 +709,11 @@
 
     # Equal weighted combination (0.2 each for the 5 criteria)
     final_score = (
-<<<<<<< HEAD
-        doc_score * 0.2
-        + license_score * 0.2
-        + safety_score * 0.2
-        + curation_score * 0.2
-        + repro_score * 0.2
-=======
         doc_score * 0.3
         + repro_score * 0.3
         + curation_score * 0.20
         + license_score * 0.2
         + safety_score * 0.15
->>>>>>> 8ed7145b
     )
     final_score = round(final_score, 2)
     final_score = min(final_score, 1)
