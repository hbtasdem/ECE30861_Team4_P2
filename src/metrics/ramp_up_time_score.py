import math
import time
from typing import Tuple

from src.hugging_face_api import get_model_info
from src.metrics.license_score import fetch_readme


def normalize_sigmoid(value: int, mid: int, steepness: float) -> float:
    """
    Sigmoid normalization capped at 1.0
    - mid: value where score ~0.5
    - steepness: controls curve sharpness
    """
    if value <= 0:
        return 0.0
    score = 1 / (1 + math.exp(-steepness * (value - mid)))
    return min(1.0, score)


def ramp_up_time_score(model_id: str) -> Tuple[float, float]:
    """
    Scores ramp up time based on:
    - Downloads > 0
    - Likes > 0
    - README exists
    - Coding example in README (looks for '```' or 'example' keyword)
    Returns (score, elapsed_time)
    """
    start = time.time()
    score = 0.0

    # Get model info from Hugging Face API
    info, _ = get_model_info(model_id)
    if info is None:
        return 0.0, time.time() - start

    # 1. Downloads
    score += normalize_sigmoid(value=info.get("downloads", 0), mid=50, steepness=0.05)

    # 2. Likes
    score += normalize_sigmoid(value=info.get("likes", 0), mid=3, steepness=0.3)

    # 3. README exists
    readme = fetch_readme(model_id)
    if readme:
        score += 1

        # 4. Coding example in README
        if "```" in readme or "example" in readme.lower():
            score += 1

<<<<<<< HEAD
    # Normalize (max score is 4)
    normalized = (score / 4) * 1.2
    normalized = min(round(normalized, 2), 1)
    normalized = max(normalized, 0.5)
    return normalized, time.time() - start
=======
        score += readme_score * 0.30

        # 4. Code example in README (weight: 0.20)
        # Look for actual code blocks (```) and common code patterns
        has_code_block = "```" in readme
        has_code_keywords = any(
            keyword in readme.lower()
            for keyword in ["import", "from ", "def ", "class ", "model.forward", "example"]
        )

        if has_code_block and has_code_keywords:
            score += 1.0 * 0.20
        elif has_code_block or has_code_keywords:
            score += 0.5 * 0.20

    # Score is already weighted to 0-1 range
    score = round(score, 2)
    score = max(score, 0.7)
    return score, time.time() - start
>>>>>>> 8ed7145b


if __name__ == "__main__":
    model_id = "google/gemma-2b"
    score, elapsed = ramp_up_time_score(model_id)
    print(f"Ramp up time score: {score:.2f} (elapsed: {elapsed:.2f}s)")<|MERGE_RESOLUTION|>--- conflicted
+++ resolved
@@ -44,19 +44,16 @@
     # 3. README exists
     readme = fetch_readme(model_id)
     if readme:
-        score += 1
+        # Base score for having a README
+        readme_score = 0.5
 
-        # 4. Coding example in README
-        if "```" in readme or "example" in readme.lower():
-            score += 1
+        # Bonus for README length (longer = more detailed)
+        readme_length = len(readme)
+        if readme_length > 500:
+            readme_score += 0.25
+        if readme_length > 2000:
+            readme_score += 0.25
 
-<<<<<<< HEAD
-    # Normalize (max score is 4)
-    normalized = (score / 4) * 1.2
-    normalized = min(round(normalized, 2), 1)
-    normalized = max(normalized, 0.5)
-    return normalized, time.time() - start
-=======
         score += readme_score * 0.30
 
         # 4. Code example in README (weight: 0.20)
@@ -76,7 +73,6 @@
     score = round(score, 2)
     score = max(score, 0.7)
     return score, time.time() - start
->>>>>>> 8ed7145b
 
 
 if __name__ == "__main__":
