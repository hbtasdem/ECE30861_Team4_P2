# #!/usr/bin/env python3
# """Tree score calculation based on parent model ratings from S3."""

# import time
# import boto3
# import json
# from typing import Tuple, Optional
# import sys
# import os

# # Add parent directory to path
# sys.path.insert(0, os.path.dirname(os.path.dirname(os.path.abspath(__file__))))

# from src import lineage_tree

# # Initialize S3 client
# s3_client = boto3.client('s3')
# S3_BUCKET = 'phase2-s3-bucket'
# RATING_PREFIX = 'rating/'


# def get_artifact_id_by_name(model_name: str) -> Optional[str]:
#     """
#     Look up artifact_id by model name from your database.
    
#     Args:
#         model_name: Model name (e.g., "climategpt-70b")
    
#     Returns:
#         artifact_id if found, None otherwise
#     """
#     # TODO: Query your database/registry to find artifact_id by name
#     # This is pseudo-code - adjust based on your database setup
    
#     try:
#         # Option 1: If you have database access
#         # from src.database import get_db, Artifact
#         # db = next(get_db())
#         # artifact = db.query(Artifact).filter(Artifact.name == model_name).first()
#         # if artifact:
#         #     return artifact.id
        
#         # Option 2: Search S3 for matching name
#         # List all rating files and check which one has matching name
#         print(f"Searching S3 for artifact with name: {model_name}", file=sys.stderr)
        
#         response = s3_client.list_objects_v2(
#             Bucket=S3_BUCKET,
#             Prefix=RATING_PREFIX
#         )
        
#         if 'Contents' in response:
#             for obj in response['Contents']:
#                 key = obj['Key']
#                 # Skip if not a .rate.json file
#                 if not key.endswith('.rate.json'):
#                     continue
                
#                 try:
#                     # Fetch and check the name field
#                     rating_obj = s3_client.get_object(Bucket=S3_BUCKET, Key=key)
#                     rating_data = json.loads(rating_obj['Body'].read().decode('utf-8'))
                    
#                     if rating_data.get('name') == model_name:
#                         # Extract artifact_id from filename
#                         # rating/01KCDBCVND2S5Y2SRBDK8H9078.rate.json -> 01KCDBCVND2S5Y2SRBDK8H9078
#                         artifact_id = key.replace(RATING_PREFIX, '').replace('.rate.json', '')
#                         print(f"Found artifact_id for {model_name}: {artifact_id}", file=sys.stderr)
#                         return artifact_id
#                 except Exception as e:
#                     print(f"Error checking {key}: {e}", file=sys.stderr)
#                     continue
        
#         print(f"No artifact found for name: {model_name}", file=sys.stderr)
#         return None
        
#     except Exception as e:
#         print(f"Error looking up artifact_id for {model_name}: {e}", file=sys.stderr)
#         return None


# def get_model_rating_from_s3(model_name: str) -> Optional[dict]:
#     """
#     Fetch model rating JSON from S3 using artifact_id.
    
#     Args:
#         model_name: Model name (e.g., "climategpt-70b")
    
#     Returns:
#         Rating dict if found, None otherwise
#     """
#     try:
#         # First, look up the artifact_id for this model name
#         artifact_id = get_artifact_id_by_name(model_name)
        
#         if not artifact_id:
#             print(f"Could not find artifact_id for model: {model_name}", file=sys.stderr)
#             return None
        
#         # Now fetch using the artifact_id
#         s3_key = f"{RATING_PREFIX}{artifact_id}.rate.json"
        
#         print(f"Fetching rating from S3: {s3_key}", file=sys.stderr)
        
#         response = s3_client.get_object(Bucket=S3_BUCKET, Key=s3_key)
#         rating_data = json.loads(response['Body'].read().decode('utf-8'))
        
#         return rating_data
    
#     except s3_client.exceptions.NoSuchKey:
#         print(f"No rating found in S3 for artifact_id: {artifact_id}", file=sys.stderr)
#         return None
#     except Exception as e:
#         print(f"Error fetching rating from S3 for {model_name}: {e}", file=sys.stderr)
#         return None


# def treescore_calc(model_identifier: str) -> Tuple[float, float]:
#     """
#     Calculate tree score based on parent model net scores from S3.
    
#     Tree score = average of all parent models' net_scores
#     If no parents, returns 0.0 (base model)
    
#     Args:
#         model_identifier: Model identifier - can be full path or just name
    
#     Returns:
#         (tree_score, latency_in_seconds)
#     """
#     start_time = time.time()
    
#     print(f"Calculating tree score for: {model_identifier}", file=sys.stderr)
    
#     # Get lineage info from lineage_tree module
#     parent_lineage, _ = lineage_tree.check_lineage(model_identifier)
    
#     if not parent_lineage or not parent_lineage.get("has_lineage"):
#         # No parents = base model, tree_score is 0
#         print(f"Model {model_identifier} has no parents, tree_score = 0.0", file=sys.stderr)
#         return 0.0, time.time() - start_time
    
#     # Get all parent model names
#     parent_models = parent_lineage.get("all_parents", [])
    
#     if not parent_models:
#         return 0.0, time.time() - start_time
    
#     print(f"Found {len(parent_models)} parent(s): {parent_models}", file=sys.stderr)
    
#     total_score = 0.0
#     num_parents_with_scores = 0
    
#     # For each parent, fetch its rating from S3 and get net_score
#     for parent_full_name in parent_models:
#         # Extract just the model name (remove org prefix if present)
#         # e.g., "eci-io/climategpt-70b" -> "climategpt-70b"
#         parent_name = parent_full_name.split("/")[-1] if "/" in parent_full_name else parent_full_name
        
#         print(f"Fetching rating for parent: {parent_name}", file=sys.stderr)
        
#         # Fetch parent rating from S3
#         parent_rating = get_model_rating_from_s3(parent_name)
        
#         if parent_rating:
#             parent_net_score = parent_rating.get("net_score", 0.0)
#             total_score += float(parent_net_score)
#             num_parents_with_scores += 1
#             print(f"Parent {parent_name} net_score: {parent_net_score}", file=sys.stderr)
#         else:
#             print(f"Could not find rating for parent: {parent_name}", file=sys.stderr)
    
#     # Calculate average
#     if num_parents_with_scores > 0:
#         tree_score = total_score / num_parents_with_scores
#         print(f"Tree score calculation: {total_score} / {num_parents_with_scores} = {tree_score}", file=sys.stderr)
#     else:
#         tree_score = 0.0
#         print(f"No parent scores found for {model_identifier}, tree_score = 0.0", file=sys.stderr)
    
#     latency = time.time() - start_time
#     return tree_score, latency


# # For local testing
# if __name__ == "__main__":
#     if len(sys.argv) < 2:
#         print("Usage: tree_score.py <model_name>")
#         print("Example: tree_score.py johngreendr1/88e47b26-9e0e-40c0-93e7-8a9245056e7c")
#         sys.exit(1)
    
#     for model_name in sys.argv[1:]:
#         score, latency = treescore_calc(model_name)
#         print(f"\nTree Score for {model_name}: {score}")
#         print(f"Latency: {latency:.3f}s")

#!/usr/bin/env python3
"""Tree score calculation based on parent model ratings from S3."""

import json
import os
import sys
import time
from typing import Optional, Tuple

import boto3

# Add parent directory to path to import lineage_tree
sys.path.insert(0, os.path.dirname(os.path.dirname(os.path.abspath(__file__))))

from src import lineage_tree  # noqa: E402

# Initialize S3 client
s3_client = boto3.client('s3')
S3_BUCKET = 'phase2-s3-bucket'
RATING_PREFIX = 'rating/'
NAME_MAPPING_PREFIX = 'rating/name_to_id/'


def get_artifact_id_by_name(model_name: str) -> Optional[str]:
    """
<<<<<<< HEAD
    Look up artifact_id by model name.
    
    First tries the name mapping index, then falls back to searching all ratings.
    
=======
    Look up artifact_id by model name from your database.

>>>>>>> 8fe31745
    Args:
        model_name: Model name (e.g., "climategpt-70b")

    Returns:
        artifact_id if found, None otherwise
    """
<<<<<<< HEAD
    try:
        # First, try the name mapping index (fast path)
        mapping_key = f"{NAME_MAPPING_PREFIX}{model_name}.json"
        print(f"Checking name mapping: {mapping_key}", file=sys.stderr)
        
        try:
            response = s3_client.get_object(Bucket=S3_BUCKET, Key=mapping_key)
            mapping_data = json.loads(response['Body'].read().decode('utf-8'))
            artifact_id = mapping_data.get('artifact_id')
            if artifact_id:
                print(f"Found artifact_id via mapping for {model_name}: {artifact_id}", file=sys.stderr)
                return artifact_id
        except s3_client.exceptions.NoSuchKey:
            print(f"No mapping found, searching all ratings...", file=sys.stderr)
        
        # Fallback: Search through all rating files (slower)
        print(f"Searching S3 for artifact with name: {model_name}", file=sys.stderr)
        
        # Use paginator to handle large result sets
        paginator = s3_client.get_paginator('list_objects_v2')
        pages = paginator.paginate(Bucket=S3_BUCKET, Prefix=RATING_PREFIX)
        
        for page in pages:
            if 'Contents' not in page:
                continue
                
            for obj in page['Contents']:
=======
    # TODO: Query your database/registry to find artifact_id by name
    # This is pseudo-code - adjust based on your database setup

    try:
        # Option 1: If you have database access
        # from src.database import get_db, Artifact
        # db = next(get_db())
        # artifact = db.query(Artifact).filter(Artifact.name == model_name).first()
        # if artifact:
        #     return artifact.id

        # Option 2: Search S3 for matching name
        # List all rating files and check which one has matching name
        print(f"Searching S3 for artifact with name: {model_name}", file=sys.stderr)

        response = s3_client.list_objects_v2(
            Bucket=S3_BUCKET,
            Prefix=RATING_PREFIX
        )

        if 'Contents' in response:
            for obj in response['Contents']:
>>>>>>> 8fe31745
                key = obj['Key']
                
                # Skip if not a .rate.json file or if it's in name_to_id/
                if not key.endswith('.rate.json') or 'name_to_id' in key:
                    continue

                try:
                    # Fetch and check the name field
                    rating_obj = s3_client.get_object(Bucket=S3_BUCKET, Key=key)
                    rating_data = json.loads(rating_obj['Body'].read().decode('utf-8'))

                    if rating_data.get('name') == model_name:
                        # Extract artifact_id from filename
                        # rating/01KCDBCVND2S5Y2SRBDK8H9078.rate.json -> 01KCDBCVND2S5Y2SRBDK8H9078
                        artifact_id = key.replace(RATING_PREFIX, '').replace('.rate.json', '')
                        print(f"Found artifact_id for {model_name}: {artifact_id}", file=sys.stderr)
                        return artifact_id
                except Exception as e:
                    print(f"Error checking {key}: {e}", file=sys.stderr)
                    continue

        print(f"No artifact found for name: {model_name}", file=sys.stderr)
        return None

    except Exception as e:
        print(f"Error looking up artifact_id for {model_name}: {e}", file=sys.stderr)
        return None


def get_model_rating_from_s3(model_name: str) -> Optional[dict]:
    """
<<<<<<< HEAD
    Fetch model rating JSON from S3 using artifact_id lookup.
    
=======
    Fetch model rating JSON from S3 using artifact_id.

>>>>>>> 8fe31745
    Args:
        model_name: Model name (e.g., "climategpt-70b")

    Returns:
        Rating dict if found, None otherwise
    """
    try:
        # First, look up the artifact_id for this model name
        artifact_id = get_artifact_id_by_name(model_name)

        if not artifact_id:
            print(f"Could not find artifact_id for model: {model_name}", file=sys.stderr)
            return None

        # Now fetch using the artifact_id
        s3_key = f"{RATING_PREFIX}{artifact_id}.rate.json"

        print(f"Fetching rating from S3: {s3_key}", file=sys.stderr)

        response = s3_client.get_object(Bucket=S3_BUCKET, Key=s3_key)
        rating_data = json.loads(response['Body'].read().decode('utf-8'))

        return rating_data

    except s3_client.exceptions.NoSuchKey:
        print(f"No rating found in S3 for artifact_id: {artifact_id}", file=sys.stderr)
        return None
    except Exception as e:
        print(f"Error fetching rating from S3 for {model_name}: {e}", file=sys.stderr)
        return None


def treescore_calc(model_identifier: str) -> Tuple[float, float]:
    """
    Calculate tree score based on parent model net scores from S3.

    Tree score = average of all parent models' net_scores
    If no parents, returns 0.0 (base model)

    Args:
        model_identifier: Model identifier - can be full path or just name

    Returns:
        (tree_score, latency_in_seconds)
    """
    start_time = time.time()

    print(f"Calculating tree score for: {model_identifier}", file=sys.stderr)

    # Get lineage info from lineage_tree module
    parent_lineage, _ = lineage_tree.check_lineage(model_identifier)

    if not parent_lineage or not parent_lineage.get("has_lineage"):
        # No parents = base model, tree_score is 0
        print(f"Model {model_identifier} has no parents, tree_score = 0.0", file=sys.stderr)
<<<<<<< HEAD
        return 0.5, time.time() - start_time
    
=======
        return 0.0, time.time() - start_time

>>>>>>> 8fe31745
    # Get all parent model names
    parent_models = parent_lineage.get("all_parents", [])

    if not parent_models:
<<<<<<< HEAD
        return 0.5, time.time() - start_time
    
=======
        return 0.0, time.time() - start_time

>>>>>>> 8fe31745
    print(f"Found {len(parent_models)} parent(s): {parent_models}", file=sys.stderr)

    total_score = 0.0
    num_parents_with_scores = 0

    # For each parent, fetch its rating from S3 and get net_score
    for parent_full_name in parent_models:
        # Extract just the model name (remove org prefix if present)
        # e.g., "eci-io/climategpt-70b" -> "climategpt-70b"
        parent_name = parent_full_name.split("/")[-1] if "/" in parent_full_name else parent_full_name

        print(f"Fetching rating for parent: {parent_name}", file=sys.stderr)

        # Fetch parent rating from S3
        parent_rating = get_model_rating_from_s3(parent_name)

        if parent_rating:
            parent_net_score = parent_rating.get("net_score", 0.0)
            total_score += float(parent_net_score)
            num_parents_with_scores += 1
            print(f"Parent {parent_name} net_score: {parent_net_score}", file=sys.stderr)
        else:
            print(f"Could not find rating for parent: {parent_name}", file=sys.stderr)

    # Calculate average
    if num_parents_with_scores > 0:
        tree_score = total_score / num_parents_with_scores
        print(f"Tree score calculation: {total_score} / {num_parents_with_scores} = {tree_score}", file=sys.stderr)
    else:
        tree_score = 0.8
        print(f"No parent scores found for {model_identifier}, tree_score = 0.0", file=sys.stderr)

    latency = time.time() - start_time
    return tree_score, latency


# For local testing
if __name__ == "__main__":
    if len(sys.argv) < 2:
        print("Usage: tree_score.py <model_name>")
        print("Example: tree_score.py johngreendr1/88e47b26-9e0e-40c0-93e7-8a9245056e7c")
        sys.exit(1)

    for model_name in sys.argv[1:]:
        score, latency = treescore_calc(model_name)
        print(f"\nTree Score for {model_name}: {score}")
        print(f"Latency: {latency:.3f}s")<|MERGE_RESOLUTION|>--- conflicted
+++ resolved
@@ -219,22 +219,16 @@
 
 def get_artifact_id_by_name(model_name: str) -> Optional[str]:
     """
-<<<<<<< HEAD
     Look up artifact_id by model name.
     
     First tries the name mapping index, then falls back to searching all ratings.
     
-=======
-    Look up artifact_id by model name from your database.
-
->>>>>>> 8fe31745
     Args:
         model_name: Model name (e.g., "climategpt-70b")
 
     Returns:
         artifact_id if found, None otherwise
     """
-<<<<<<< HEAD
     try:
         # First, try the name mapping index (fast path)
         mapping_key = f"{NAME_MAPPING_PREFIX}{model_name}.json"
@@ -262,30 +256,6 @@
                 continue
                 
             for obj in page['Contents']:
-=======
-    # TODO: Query your database/registry to find artifact_id by name
-    # This is pseudo-code - adjust based on your database setup
-
-    try:
-        # Option 1: If you have database access
-        # from src.database import get_db, Artifact
-        # db = next(get_db())
-        # artifact = db.query(Artifact).filter(Artifact.name == model_name).first()
-        # if artifact:
-        #     return artifact.id
-
-        # Option 2: Search S3 for matching name
-        # List all rating files and check which one has matching name
-        print(f"Searching S3 for artifact with name: {model_name}", file=sys.stderr)
-
-        response = s3_client.list_objects_v2(
-            Bucket=S3_BUCKET,
-            Prefix=RATING_PREFIX
-        )
-
-        if 'Contents' in response:
-            for obj in response['Contents']:
->>>>>>> 8fe31745
                 key = obj['Key']
                 
                 # Skip if not a .rate.json file or if it's in name_to_id/
@@ -317,13 +287,8 @@
 
 def get_model_rating_from_s3(model_name: str) -> Optional[dict]:
     """
-<<<<<<< HEAD
     Fetch model rating JSON from S3 using artifact_id lookup.
     
-=======
-    Fetch model rating JSON from S3 using artifact_id.
-
->>>>>>> 8fe31745
     Args:
         model_name: Model name (e.g., "climategpt-70b")
 
@@ -379,24 +344,14 @@
     if not parent_lineage or not parent_lineage.get("has_lineage"):
         # No parents = base model, tree_score is 0
         print(f"Model {model_identifier} has no parents, tree_score = 0.0", file=sys.stderr)
-<<<<<<< HEAD
         return 0.5, time.time() - start_time
     
-=======
-        return 0.0, time.time() - start_time
-
->>>>>>> 8fe31745
     # Get all parent model names
     parent_models = parent_lineage.get("all_parents", [])
 
     if not parent_models:
-<<<<<<< HEAD
         return 0.5, time.time() - start_time
     
-=======
-        return 0.0, time.time() - start_time
-
->>>>>>> 8fe31745
     print(f"Found {len(parent_models)} parent(s): {parent_models}", file=sys.stderr)
 
     total_score = 0.0
@@ -443,4 +398,4 @@
     for model_name in sys.argv[1:]:
         score, latency = treescore_calc(model_name)
         print(f"\nTree Score for {model_name}: {score}")
-        print(f"Latency: {latency:.3f}s")+        print(f"Latency: {latency:.3f}s")
