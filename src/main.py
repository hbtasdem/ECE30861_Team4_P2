--- conflicted
+++ resolved
@@ -129,13 +129,8 @@
         print(error_msg, file=sys.stderr)
     # License Score
     try:
-<<<<<<< HEAD
-        lic_score, license_latency = (
-            license_score.license_sub_score(model_name)
-=======
         license_score, license_latency = (
             license_score.license_sub_score(model_name)  # noqa: F823
->>>>>>> 25d18ce8
         )
         result["license"] = lic_score
         result["license_latency"] = int(license_latency * 1000)
@@ -167,13 +162,8 @@
         print(f"Error calculating dataset quality for {model_name}: {e}", file=sys.stderr)
     # Code Quality
     try:
-<<<<<<< HEAD
-        code_qual_score, code_quality_latency = code_quality_score.code_quality_score(model_name)
-        result["code_quality"] = code_qual_score
-=======
         code_quality_score, code_quality_latency = code_quality_score.code_quality_score(model_name)  # noqa: F823
         result["code_quality"] = code_quality_score
->>>>>>> 25d18ce8
         result["code_quality_latency"] = int(code_quality_latency * 1000)
     except Exception as e:
         print(f"Error calculating code quality for {model_name}: {e}", file=sys.stderr)
