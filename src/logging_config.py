"""
Centralized logging configuration and utilities.

This module provides a comprehensive logging system with:
- Verbosity levels: 0=silent, 1=informational, 2=debug (default=0)
- File and console output with different formats
- Log rotation and management
- Environment variable configuration (LOG_LEVEL)
- Structured logging with correlation IDs
"""

import logging
import logging.handlers
import os
import sys
from datetime import datetime
from enum import Enum
from pathlib import Path
from typing import Any, Dict, Optional


class LogLevel(Enum):
    """Log level enumeration for better type safety."""

    DEBUG = "DEBUG"
    INFO = "INFO"
    WARNING = "WARNING"
    ERROR = "ERROR"
    CRITICAL = "CRITICAL"


class LoggingConfig:
    """Centralized logging configuration manager."""

    def __init__(self) -> None:
        self.log_dir = Path("logs")
        self.log_dir.mkdir(exist_ok=True)

<<<<<<< HEAD
        # Verbosity configuration: 0=silent, 1=informational, 2=debug
        self.verbosity = self._get_verbosity_from_env("LOG_LEVEL", "0")

        # self.verbosity = self._get_verbosity_from_env("VERBOSITY", "0")
        self.console_level = self._verbosity_to_log_level(self.verbosity)
=======
        # Check for CONSOLE_LOG_LEVEL first (for direct level setting)
        console_log_level_str = os.getenv("CONSOLE_LOG_LEVEL")
        if console_log_level_str:
            self.console_level = getattr(logging, console_log_level_str, logging.INFO)
        else:
            # Fall back to verbosity configuration
            self.verbosity = self._get_verbosity_from_env("VERBOSITY", "0")
            self.console_level = self._verbosity_to_log_level(self.verbosity)
>>>>>>> eecad0be

        self.file_level = logging.DEBUG  # Always log everything to file
        self.log_format = os.getenv("LOG_FORMAT", "detailed")
        self.max_file_size = int(os.getenv("MAX_LOG_FILE_SIZE", "10485760"))
        self.backup_count = int(os.getenv("LOG_BACKUP_COUNT", "5"))

    def _get_verbosity_from_env(self, env_var: str, default: str) -> int:
        """Get verbosity level from environment variable with fallback."""
        verbosity_str = os.getenv(env_var, default)
        try:
            verbosity = int(verbosity_str)
            if verbosity not in [0, 1, 2]:
                raise ValueError(f"Verbosity must be 0, 1, or 2, got {verbosity}")
            return verbosity
        except ValueError:
            return 0  # Default to silent

    def _verbosity_to_log_level(self, verbosity: int) -> int:
        """Convert verbosity level to logging level."""
        if verbosity == 0:
            return logging.CRITICAL  # Silent - no output
        elif verbosity == 1:
            return logging.INFO  # Informational messages
        elif verbosity == 2:
            return logging.DEBUG  # Debug messages
        else:
            return logging.CRITICAL  # Default to silent

    def get_formatter(self, format_type: str = "detailed") -> logging.Formatter:
        """Get appropriate formatter based on type."""
        if format_type == "simple":
            return logging.Formatter(
                "%(asctime)s - %(name)s - %(levelname)s - %(message)s",
                datefmt="%H:%M:%S",
            )
        elif format_type == "detailed":
            return logging.Formatter(
                "%(asctime)s - %(name)s - %(levelname)s - "
                "%(filename)s:%(lineno)d - %(message)s",
                datefmt="%Y-%m-%d %H:%M:%S",
            )
        elif format_type == "json":
            return JsonFormatter()
        else:
            return logging.Formatter("%(message)s")

    def setup_logger(
        self, name: str, correlation_id: Optional[str] = None
    ) -> logging.Logger:
        """Set up a logger with console and file handlers."""
        logger = logging.getLogger(name)
        # Set to lowest level, handlers will filter
        logger.setLevel(logging.DEBUG)

        # Clear existing handlers to avoid duplicates
        logger.handlers.clear()

        # Console handler
        console_handler = logging.StreamHandler(sys.stdout)
        console_handler.setLevel(self.console_level)
        console_handler.setFormatter(self.get_formatter(self.log_format))
        logger.addHandler(console_handler)

        # File handler with rotation
        log_file = self.log_dir / f"{name}_{datetime.now().strftime('%Y%m%d')}.log"
        file_handler = logging.handlers.RotatingFileHandler(
            log_file,
            maxBytes=self.max_file_size,
            backupCount=self.backup_count,
            encoding="utf-8",
        )
        file_handler.setLevel(self.file_level)
        file_handler.setFormatter(self.get_formatter("detailed"))
        logger.addHandler(file_handler)

        # Add correlation ID to log records if provided
        if correlation_id:

            def record_factory(*args: Any, **kwargs: Any) -> logging.LogRecord:
                record = old_factory(*args, **kwargs)
                record.correlation_id = correlation_id
                return record

            old_factory = logging.getLogRecordFactory()
            logging.setLogRecordFactory(record_factory)

        return logger


class JsonFormatter(logging.Formatter):
    """JSON formatter for structured logging."""

    def format(self, record: logging.LogRecord) -> str:
        """Format log record as JSON."""
        log_entry = {
            "timestamp": datetime.fromtimestamp(record.created).isoformat(),
            "level": record.levelname,
            "logger": record.name,
            "message": record.getMessage(),
            "module": record.filename,
            "function": record.funcName,
            "line": record.lineno,
        }

        # Add correlation ID if present
        if hasattr(record, "correlation_id"):
            log_entry["correlation_id"] = record.correlation_id

        # Add exception info if present
        if record.exc_info:
            log_entry["exception"] = self.formatException(record.exc_info)

        return str(log_entry)


class LoggerManager:
    """Singleton logger manager to ensure consistent logging."""

    _instance: Optional["LoggerManager"] = None
    _loggers: Dict[str, logging.Logger] = {}
    _config: LoggingConfig

    def __new__(cls) -> "LoggerManager":
        if cls._instance is None:
            cls._instance = super().__new__(cls)
            cls._instance._config = LoggingConfig()
        return cls._instance

    def get_logger(
        self, name: str, correlation_id: Optional[str] = None
    ) -> logging.Logger:
        """Get or create a logger with the given name."""
        # Always recreate config to pick up environment changes
        self._config = LoggingConfig()

        # Clear and recreate logger to apply new configuration
        if name in self._loggers:
            del self._loggers[name]

        self._loggers[name] = self._config.setup_logger(name, correlation_id)
        return self._loggers[name]

    def set_correlation_id(self, correlation_id: str) -> None:
        """Set correlation ID for all future log records."""

        def record_factory(*args: Any, **kwargs: Any) -> logging.LogRecord:
            record = old_factory(*args, **kwargs)
            record.correlation_id = correlation_id
            return record

        old_factory = logging.getLogRecordFactory()
        logging.setLogRecordFactory(record_factory)


# Global logger manager instance
logger_manager = LoggerManager()


def get_logger(name: str, correlation_id: Optional[str] = None) -> logging.Logger:
    """
    Get a logger instance.

    Args:
        name: Logger name (typically __name__)
        correlation_id: Optional correlation ID for request tracing

    Returns:
        Configured logger instance
    """
    return logger_manager.get_logger(name, correlation_id)


def set_log_level(level: str) -> None:
    """
    Set the global log level for console output.

    Args:
        level: Log level string (DEBUG, INFO, WARNING, ERROR, CRITICAL)
    """
    level_int = getattr(logging, level.upper(), logging.INFO)
    logger_manager._config.console_level = level_int

    # Update all existing loggers
    for logger in logger_manager._loggers.values():
        for handler in logger.handlers:
            if isinstance(handler, logging.StreamHandler):
                handler.setLevel(level_int)


def log_function_call(
    func_name: str,
    args: Optional[Dict[str, Any]] = None,
    logger: Optional[logging.Logger] = None,
) -> None:
    """
    Log function call with arguments for debugging.

    Args:
        func_name: Name of the function being called
        args: Dictionary of function arguments
        logger: Logger instance (optional)
    """
    if logger is None:
        logger = get_logger(__name__)

    if args:
        logger.debug(f"Calling {func_name} with args: {args}")
    else:
        logger.debug(f"Calling {func_name}")


def log_performance(
    operation: str, duration: float, logger: Optional[logging.Logger] = None
) -> None:
    """
    Log performance metrics.

    Args:
        operation: Description of the operation
        duration: Duration in seconds
        logger: Logger instance (optional)
    """
    if logger is None:
        logger = get_logger(__name__)

    logger.info(f"Performance: {operation} completed in {duration:.3f}s")


def log_error_with_context(
    error: Exception, context: str = "", logger: Optional[logging.Logger] = None
) -> None:
    """
    Log error with additional context information.

    Args:
        error: Exception instance
        context: Additional context string
        logger: Logger instance (optional)
    """
    if logger is None:
        logger = get_logger(__name__)

    if context:
        logger.error(f"Error in {context}: {str(error)}", exc_info=True)
    else:
        logger.error(f"Error: {str(error)}", exc_info=True)


# Convenience function for backward compatibility
def setup_logging() -> None:
    """Set up logging for the entire application."""
    # This function can be called at application startup
    # to ensure logging is properly configured
    pass<|MERGE_RESOLUTION|>--- conflicted
+++ resolved
@@ -36,13 +36,6 @@
         self.log_dir = Path("logs")
         self.log_dir.mkdir(exist_ok=True)
 
-<<<<<<< HEAD
-        # Verbosity configuration: 0=silent, 1=informational, 2=debug
-        self.verbosity = self._get_verbosity_from_env("LOG_LEVEL", "0")
-
-        # self.verbosity = self._get_verbosity_from_env("VERBOSITY", "0")
-        self.console_level = self._verbosity_to_log_level(self.verbosity)
-=======
         # Check for CONSOLE_LOG_LEVEL first (for direct level setting)
         console_log_level_str = os.getenv("CONSOLE_LOG_LEVEL")
         if console_log_level_str:
@@ -51,7 +44,6 @@
             # Fall back to verbosity configuration
             self.verbosity = self._get_verbosity_from_env("VERBOSITY", "0")
             self.console_level = self._verbosity_to_log_level(self.verbosity)
->>>>>>> eecad0be
 
         self.file_level = logging.DEBUG  # Always log everything to file
         self.log_format = os.getenv("LOG_FORMAT", "detailed")
