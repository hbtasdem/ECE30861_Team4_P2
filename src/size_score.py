--- conflicted
+++ resolved
@@ -29,15 +29,9 @@
 
 # Hardware thresholds in GB (used for linear decay scoring)
 SIZE_THRESHOLDS = {
-<<<<<<< HEAD
-    "raspberry_pi": 2.0,  # Models >2GB struggle with loading times
-    "jetson_nano": 4.0,  # Specifically designed for AI with 4GB RAM
-    "desktop_pc": 16.0,  # Standard development workstation with 16GB+ RAM
-=======
     'raspberry_pi': 2.0,    # Models >2GB struggle with loading times
     'jetson_nano': 4.0,     # Specifically designed for AI with 4GB RAM
     'desktop_pc': 16.0,     # Standard development workstation with 16GB+ RAM
->>>>>>> 45cac0e4
 }
 
 
@@ -57,13 +51,7 @@
         if match:
             return match.group(1)
 
-<<<<<<< HEAD
-    if (
-        "/" in url and " " not in url and "://" not in url
-    ):  # If it looks like 'namespace/model_name'
-=======
     if '/' in url and ' ' not in url and '://' not in url:  # If it looks like 'namespace/model_name'
->>>>>>> 45cac0e4
         return url
 
     return url
@@ -97,13 +85,8 @@
         else:
             return 1.2  # Generic BERT assumption
 
-<<<<<<< HEAD
-    elif "whisper" in model_lower:
-        if "tiny" in model_lower:
-=======
     elif 'whisper' in model_lower:
         if 'tiny' in model_lower:
->>>>>>> 45cac0e4
             return 0.2  # Whisper-tiny ~39M parameters
         elif "base" in model_lower:
             return 0.75  # Whisper-base ~74M parameters
@@ -116,16 +99,6 @@
         else:
             return 0.5  # Generic whisper
 
-<<<<<<< HEAD
-    elif "gpt2" in model_lower:
-        return 0.5  # GPT2 ~124M parameters
-
-    elif "distilbert" in model_lower:
-        return 0.3  # DistilBERT ~66M parameters
-
-    elif "roberta" in model_lower:
-        if "large" in model_lower:
-=======
     elif 'gpt2' in model_lower:
         return 0.5  # GPT2 ~124M parameters
 
@@ -134,35 +107,21 @@
 
     elif 'roberta' in model_lower:
         if 'large' in model_lower:
->>>>>>> 45cac0e4
             return 2.4
         else:
             return 1.6
 
-<<<<<<< HEAD
-    elif "classifier" in model_lower or "audience" in model_lower:
-        return 0.52  # Smaller specialized models
-
-    elif "t5" in model_lower:
-        if "large" in model_lower:
-=======
     elif 'classifier' in model_lower or 'audience' in model_lower:
         return 0.52  # Smaller specialized models
 
     elif 't5' in model_lower:
         if 'large' in model_lower:
->>>>>>> 45cac0e4
             return 2.8  # T5-large ~770M parameters
         else:
             return 1.5  # T5-base ~220M parameters
 
-<<<<<<< HEAD
-    elif "llama" in model_lower or "alpaca" in model_lower:
-        if "7b" in model_lower or "7B" in model_lower:
-=======
     elif 'llama' in model_lower or 'alpaca' in model_lower:
         if '7b' in model_lower or '7B' in model_lower:
->>>>>>> 45cac0e4
             return 14.0
         elif "13b" in model_lower or "13B" in model_lower:
             return 28.0
@@ -220,11 +179,7 @@
         size_scores[device] = round(score, 2)
 
     # AWS server always gets 1.0 (unlimited capacity)
-<<<<<<< HEAD
-    size_scores["aws_server"] = 1.0
-=======
     size_scores['aws_server'] = 1.0
->>>>>>> 45cac0e4
 
     return size_scores
 
