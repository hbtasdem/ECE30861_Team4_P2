--- conflicted
+++ resolved
@@ -1,12 +1,7 @@
 # models.py
 from datetime import datetime
 
-<<<<<<< HEAD
-from sqlalchemy import (BigInteger, Boolean, Column, DateTime, ForeignKey,
-                        Integer, String, Text)
-=======
 from sqlalchemy import Boolean, Column, DateTime, ForeignKey, Integer, String, Text
->>>>>>> 03e5fffe
 from sqlalchemy.orm import declarative_base, relationship
 
 Base = declarative_base()
